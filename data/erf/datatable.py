# -*- coding:utf-8 -*-
# Created on 7 avr. 2013
# This file is part of OpenFisca.
# OpenFisca is a socio-fiscal microsimulation software
# Copyright © #2013 Clément Schaff, Mahdi Ben Jelloul
# Licensed under the terms of the GVPLv3 or later license
# (see openfisca/__init__.py for details)


import os
import gc
from src import SRC_PATH
from pandas import HDFStore
from src.countries.france.utils import check_consistency
#    Uses rpy2.
#    On MS Windows, The environment variable R_HOME and R_USER should be set

try:   
    import pandas.rpy.common as com 
    import rpy2.rpy_classic as rpy
    rpy.set_default_mode(rpy.NO_CONVERSION)
except:
    pass
from src.countries.france.data.sources.config import DATA_DIR

ERF_HDF5_DATA_DIR = os.path.join(SRC_PATH,'countries','france','data', 'erf')


class SurveyDescription(object):
    """
    An object to describe syrvey data
    """
    def __init__(self):
        self.survey_year = None
        self.tables = dict()


    def insert_table(self, name=None, **kwargs):
        """
        Insert a table in the SurveyDescription
        """
        if name not in self.tables.keys():
            self.tables[name] = dict()
        
        for key, val in kwargs.iteritems():
            if key in ["RData_dir", "RData_filename", "variables"]:
                    self.tables[name][key] = val 
        

class DataCollection(object):
    """
    An object to access variables in a collection of surveys
    """
    def __init__(self, year = 2006):
        super(DataCollection, self).__init__()
        self.year = year # year of the collected data
        self.surveys = {}
        self.hdf5_filename = os.path.join(os.path.dirname(ERF_HDF5_DATA_DIR),'erf','erf.h5')
    
    
    def initialize(self):
        """
        Initialize survey data 
        """
<<<<<<< HEAD
        self.initialize_erf()
#         self.initialize_logement()
=======
        self.initialize_erf(tables=tables)
#        self.initialize_logement()
>>>>>>> f4cafd80
        
    def initialize_erf(self, tables=None):
        """
        """

        year = self.year
        erf = SurveyDescription()
        yr = str(year)[2:]
        yr1 = str(year+1)[2:]
        erf_tables_to_process = {
#                                 "erf_menage" : "menage" + yr,
                                 "eec_menage" : "mrf" + yr + "e" + yr + "t4",
#                                  "foyer" : "foyer" + yr,
#                                   "erf_indivi" : "indivi" + yr,
                                "eec_indivi" : "irf" + yr + "e" + yr + "t4",
                                "eec_cmp_1" : "icomprf" + yr + "e" + yr1 + "t1",
                                "eec_cmp_2" : "icomprf" + yr + "e" + yr1 + "t2",
                                "eec_cmp_3" : "icomprf" + yr + "e" + yr1 + "t3"
                                }      
        RData_dir = os.path.join(os.path.dirname(DATA_DIR),'R','erf')
        
        
        
        variables = ['noi','noindiv','ident','declar1','quelfic','persfip','declar2','persfipd','wprm',
                     "zsali","zchoi","ztsai","zreti","zperi","zrsti","zalri","zrtoi","zragi","zrici","zrnci",
                     "zsalo","zchoo","ztsao","zreto","zpero","zrsto","zalro","zrtoo","zrago","zrico","zrnco"]

        
        variables_eec = ['noi','noicon','noindiv','noiper','noimer','ident','naia','naim','lien',
                       'acteu','stc','contra','titc','mrec','forter','rstg','retrai','lpr','cohab','sexe',
<<<<<<< HEAD
                       'agepr','rga','statut', 'txtppb', 'encadr', 'prosa', "nbsala",  "chpub", "dip11",
                       'rc1rev', 'maahe']
     
        erf_variables_to_fetch = {
                                     "erf_indivi": variables,
                                  "eec_indivi": variables_eec,
                                  "eec_cmp_1" : variables_eec,
                                  "eec_cmp_2" : variables_eec,
                                "eec_cmp_3" : variables_eec,
                                     }
       
        for name, RData_filename in erf_tables_to_process.iteritems():
            try:
                variables = erf_variables_to_fetch[name]
            except:
                variables = None
                
=======
                       'agepr','rga','statut', 'txtppb', 'encadr', 'prosa', 'nbsala',  'chpub', 'dip11']
        
        variables_eec_rsa = [ "sp0" + str(i) for i in range(0,10)] + ["sp10", "sp11"] + ['sitant', 'adeben', 
                            'datant', 'raistp', 'amois', 'adfdap' , 'ancentr', 'ancchom', 'dimtyp', 'rabsp', 'raistp',
                             'rdem', 'ancinatm']
        
        variables_eec_aah = ["rc1rev", "maahe"]
        
        variables_eec += variables_eec_rsa + variables_eec_aah
             
        erf_tables = {
            "erf_menage" : {"RData_filename" :  "menage" + yr,
                            "variables" : None},
            "eec_menage" : {"RData_filename" :"mrf" + yr + "e" + yr + "t4",
                            "variables" : None},
            "foyer" :      {"RData_filename" :"foyer" + yr,
                            "variables" : None},
            "erf_indivi" : {"RData_filename" :"indivi" + yr,
                            "variables" : variables},
            "eec_indivi" : {"RData_filename" :"irf" + yr + "e" + yr + "t4",
                            "variables" : variables_eec},
            "eec_cmp_1" :  {"RData_filename" :"icomprf" + yr + "e" + yr1 + "t1",
                            "variables" : variables_eec},
            "eec_cmp_2" :  {"RData_filename" :"icomprf" + yr + "e" + yr1 + "t2",
                            "variables" : variables_eec},
            "eec_cmp_3" :  {"RData_filename" :"icomprf" + yr + "e" + yr1 + "t3",
                            "variables" : variables_eec}}

        RData_dir = os.path.join(os.path.dirname(DATA_DIR),'R','erf')
        
        if tables is None:
            erf_tables_to_process = erf_tables 
        else:
            erf_tables_to_process = tables 
            
        for name in erf_tables_to_process:                
>>>>>>> f4cafd80
            erf.insert_table(name=name, 
                             RData_filename=RData_filename,
                             RData_dir=RData_dir,
                             variables=variables)
        
        self.surveys["erf"] = erf
        
        
    def initialize_logement(self):
        """
        """
        year = self.year
        lgt = SurveyDescription()
        yr = str(year)[2:]
        yr1 = str(year+1)[2:]
        

        if yr=="03":
            lgt_men = "menage"
            lgt_logt = None
            renameidlgt  = dict(ident='ident')
            
        elif yr in ["06","07","08","09"]:
            lgt_men = "menage1"
            lgt_lgt = "logement"
            renameidlgt = dict(idlog='ident')
        
        lgt_tables_to_process = {"adresse" : "adresse",
                                 "lgt_menage" : lgt_men,
                                 "lgt_logt" : lgt_lgt,
                                 }
        RData_dir = os.path.join(os.path.dirname(DATA_DIR),'R','logement')        
        for name, RData_filename in lgt_tables_to_process.iteritems():
            lgt.insert_table(name=name, 
                             RData_filename=RData_filename,
                             RData_dir=RData_dir)
    
        self.surveys["lgt"] = lgt
    
    
    def initialize_patrimoine(self, year):
        """
        TODO
        """
        pat_tables_to_process = {"pat_individu" : "individu",
                                 "pat_menage" : "meange",
                                 "pat_produit" : "produit",
                                 "pat_transmission" : "transm"}
       
        pat_data_dir = os.path.join(os.path.dirname(DATA_DIR),'R','patrimoine')       
       
        pat = {"name" : "patrimoine",
               "data_dir" : os.path.join(os.path.dirname(DATA_DIR),'R','patrimoine'),
               "tables_to_process" : pat_tables_to_process}
       

    
    def set_config(self, **kwargs):
        """
        Set configuration parameters
        
        Parameters
        ----------
        year : int, default None
               year of the survey
        """
        if self.year is not None:        
            year = self.year
        else:
            raise Exception("year should be defined")
        
        store = HDFStore(self.hdf5_filename)
        for survey_name, description in self.surveys.iteritems():
            for destination_table_name, tables in description.tables.iteritems():  
                data_dir = tables["RData_dir"]
                R_table_name = tables["RData_filename"]
                try:
                    variables = tables["variables"]
                except:
                    variables = None
                print variables
                self.store_survey(survey_name, R_table_name, destination_table_name, data_dir, variables)

    def store_survey(self, survey_name, R_table_name, destination_table_name, data_dir, variables=None, force_recreation=True):
        """
        Store a R data table in an HDF5 file
        
        Parameters
        ----------

        survey_name : string
                       the name of the survey 
        R_table_name : string
                       the name of the R data table
        destination_table_name : string
                                 the name of the table in the HDFStore
        data_dir : path
                   the directory where to find the RData file
        
        variables : list of string, default None
                    When not None, list of the variables to keep
        """         
        gc.collect()
        year = self.year
        def get_survey_year(survey_name, year):
            if survey_name == "logement":
                if year == 2003:
                    return 2003
                elif year in range(2006,2010):
                    return 2006
            if survey_name == "patrimoine":
                return 2004
            else:
                return year
            
        print "creating %s" %(destination_table_name) 
        table_Rdata = R_table_name + ".Rdata"
        filename = os.path.join(data_dir, str(get_survey_year(survey_name, year)), table_Rdata)
        print filename
        if not os.path.isfile(filename):
            raise Exception("filename do  not exists")
        
        rpy.r.load(filename)
        stored_table = com.load_data(R_table_name)
        store = HDFStore(self.hdf5_filename)
        store_path = str(self.year)+"/"+destination_table_name
        
        if store_path in store:
            if force_recreation is not True:
                print store_path + "already exists, do not re-create and exit"
                store.close()
                return

        if variables is not None:
<<<<<<< HEAD
            print variables
            print stored_table.describe()
            store[store_path] = stored_table[variables]
=======
            print store
            print store_path
            print variables
            variables_stored = list(set(variables).intersection(set(stored_table.columns)))
            print list(set(variables).difference((set(stored_table.columns))))
            store[store_path] = stored_table[variables_stored]
>>>>>>> f4cafd80
        else:
            store[store_path] = stored_table
        store.close()
        del stored_table
        gc.collect()


    def get_value(self, variable, table=None):
        """
        Get value
        
        Parameters
        ----------
        variable : string
                  name of the variable
        table : string, default None          
                name of the table where to get variable
        Returns
        -------
        df : DataFrame, default None 
             A DataFrame containing the variable
        """
        df = self.get_values([variable], table)
        return df

    def get_values(self, variables=None, table=None):
        """
        Get values
        
        Parameters
        ----------
        variables : list of strings, default None
                  list of variables names, if None return the whole table
        table : string, default None          
                name of the table where to get the variables
        Returns
        -------
        df : DataFrame, default None 
             A DataFrame containing the variables
        """

        store = HDFStore(self.hdf5_filename)
        df = store[str(self.year)+"/"+table]
        # If no variables read the whole table
        if variables is None:
            return df
        
        diff = set(variables) - set(df.columns)
        if diff:
            raise Exception("The following variable(s) %s are missing" %diff)
        variables = list( set(variables).intersection(df.columns))
        df = df[variables]
        
        return df


    def get_of_value(self, variable, table=None):
        """
        Get value
        
        Parameters
        ----------
        variable : string
                  name of the variable
        table : string, default None          
                name of the table where to get variable
        Returns
        -------
        df : DataFrame, default None 
             A DataFrame containing the variable
        """
        df = self.get_of_values([variable], table)
        return df
        
        
    def get_of_values(self, variables=None, table=None):
        """
        Get values
        
        Parameters
        ----------
        variables : list of strings, default None
                  list of variables names, if None return the whole table
        table : string, default None          
                name of the table where to get the variables
        Returns
        -------
        df : DataFrame, default None 
             A DataFrame containing the variables
        """

        store = HDFStore(self.hdf5_filename)
        df = store[str(self.year)+"/"+table]

        # If no variables read the whole table
        if variables is None:
            return df
            
        from src.countries.france.data.erf import get_erf2of, get_of2erf
        of2erf = get_of2erf()
        to_be_renamed_variables = set(of2erf.keys()).intersection(variables)
        renamed_variables = []

        
        for variable in to_be_renamed_variables:
            renamed_variables.append(of2erf[variable])
        
        if renamed_variables:
            variables = list( set(variables).difference(to_be_renamed_variables)) + renamed_variables 

#        if table is None:
#            for test_table in self.tables.keys:
#                if set(variables) < set(self.tables[test_table].columns):
#                    table = test_table
#                    print "using guessed table :", table
#                    break
#                
#        if table is None:
#            print "varname not found in any tables"
#            df = None
#        else:

        variables = list( set(variables).intersection(df.columns))
        df = df[variables]
        
        # rename variables according to their name in openfisca
        erf2of = get_erf2of()
        to_be_renamed_variables = set(erf2of.values()).intersection(variables)
        if to_be_renamed_variables:
            for var in to_be_renamed_variables:
                df.rename(columns = {var: erf2of[var]}, inplace=True)
        return df

def test():
    '''
    Validate check_consistency
    ''' 
    #===========================================================================
    # from pandas import DataFrame
    #res = DataFrame({af_col.name: simulation.output_table.get_value(af_col.name, af_col.entity)})
    # print res
    #===========================================================================
    
    store = HDFStore(os.path.join(os.path.dirname(os.path.join(SRC_PATH,'countries','france','data','erf')),'fichiertest.h5'))
    datatable = store.get('test12')
    test_simu = store.get('test_simu')
    print check_consistency(test_simu, datatable)
        
def test3():
    year=2006
    erf = DataCollection(year=year)
    df = erf.get_of_values(table = "eec_menage")
    from src.lib.simulation import SurveySimulation
    simulation = SurveySimulation()
    simulation.set_config(year=year)
    simulation.set_param()
    simulation.compute() # TODO: this should not be mandatory
    check_consistency(simulation.input_table, df)
        
def test_init():
<<<<<<< HEAD
    for year in range(2006,2007):
=======
    for year in range(2009,2010):
>>>>>>> f4cafd80
        data = DataCollection(year=year)
        data.initialize(tables=["eec_indivi"])
        data.set_config()
    
#def test_reading_stata_tables():
#    from pandas.io.stata import StataReader, read_stata # TODO: wait for the next release ...
#
#    filename = os.path.join(DATA_DIR,"erf","2006","Tables complémentaires","icomprf06e07t1.dta")
#    reader = StataReader(filename)
#    print reader.data()
    
if __name__ == '__main__':
#     test3()
    test_init()
    hdf5_filename = os.path.join(os.path.dirname(ERF_HDF5_DATA_DIR),'erf','erf.h5')
    print hdf5_filename
    store = HDFStore(hdf5_filename)
    print store
#     
#     hdf5_filename = os.path.join(os.path.dirname(ERF_HDF5_DATA_DIR),'erf','erf_old.h5')
#     print hdf5_filename
#     store = HDFStore(hdf5_filename)
#     print store <|MERGE_RESOLUTION|>--- conflicted
+++ resolved
@@ -62,13 +62,9 @@
         """
         Initialize survey data 
         """
-<<<<<<< HEAD
-        self.initialize_erf()
-#         self.initialize_logement()
-=======
+
         self.initialize_erf(tables=tables)
 #        self.initialize_logement()
->>>>>>> f4cafd80
         
     def initialize_erf(self, tables=None):
         """
@@ -99,25 +95,7 @@
         
         variables_eec = ['noi','noicon','noindiv','noiper','noimer','ident','naia','naim','lien',
                        'acteu','stc','contra','titc','mrec','forter','rstg','retrai','lpr','cohab','sexe',
-<<<<<<< HEAD
-                       'agepr','rga','statut', 'txtppb', 'encadr', 'prosa', "nbsala",  "chpub", "dip11",
-                       'rc1rev', 'maahe']
-     
-        erf_variables_to_fetch = {
-                                     "erf_indivi": variables,
-                                  "eec_indivi": variables_eec,
-                                  "eec_cmp_1" : variables_eec,
-                                  "eec_cmp_2" : variables_eec,
-                                "eec_cmp_3" : variables_eec,
-                                     }
-       
-        for name, RData_filename in erf_tables_to_process.iteritems():
-            try:
-                variables = erf_variables_to_fetch[name]
-            except:
-                variables = None
-                
-=======
+
                        'agepr','rga','statut', 'txtppb', 'encadr', 'prosa', 'nbsala',  'chpub', 'dip11']
         
         variables_eec_rsa = [ "sp0" + str(i) for i in range(0,10)] + ["sp10", "sp11"] + ['sitant', 'adeben', 
@@ -154,7 +132,6 @@
             erf_tables_to_process = tables 
             
         for name in erf_tables_to_process:                
->>>>>>> f4cafd80
             erf.insert_table(name=name, 
                              RData_filename=RData_filename,
                              RData_dir=RData_dir,
@@ -289,18 +266,13 @@
                 return
 
         if variables is not None:
-<<<<<<< HEAD
-            print variables
-            print stored_table.describe()
-            store[store_path] = stored_table[variables]
-=======
+
             print store
             print store_path
             print variables
             variables_stored = list(set(variables).intersection(set(stored_table.columns)))
             print list(set(variables).difference((set(stored_table.columns))))
             store[store_path] = stored_table[variables_stored]
->>>>>>> f4cafd80
         else:
             store[store_path] = stored_table
         store.close()
@@ -461,11 +433,8 @@
     check_consistency(simulation.input_table, df)
         
 def test_init():
-<<<<<<< HEAD
-    for year in range(2006,2007):
-=======
+
     for year in range(2009,2010):
->>>>>>> f4cafd80
         data = DataCollection(year=year)
         data.initialize(tables=["eec_indivi"])
         data.set_config()
