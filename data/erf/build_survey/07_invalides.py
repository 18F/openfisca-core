--- conflicted
+++ resolved
@@ -30,7 +30,7 @@
 
 # # # Invalides
 # # #inv = caseP (vous), caseF (conj) ou case G, caseI, ou caseR (pac)
-# # 
+
 # # loadTmp("final.Rdata")
 # # invalides <- final[,c("noindiv","idmen","caseP","caseF","idfoy","quifoy")]
 # # invalides <- within(invalides,{
@@ -112,16 +112,8 @@
 # # invalides$alt <- 0
 # # foy_inv_pac[is.na(foy_inv_pac$alt),"alt"] <- 0
 # # invalides[!(invalides$quifoy %in% c("vous","conj")),c("noindiv","inv","alt")] <- foy_inv_pac
-<<<<<<< HEAD
+
     print '    1.3 : enfants invalides et garde alternée'
-=======
-# # table(invalides$inv==1,useNA="ifany")
-# # table(invalides$alt==1,useNA="ifany")
-# # rm(foy_inv_pac,pacIndiv)
-# # 
-
-    # enfants invalides et garde alternée
->>>>>>> b7cb0c78
     
     pacIndiv = load_temp(name='pacIndiv', year=year)
     print pacIndiv.type_pac.value_counts()
