# -*- coding:utf-8 -*-
# Created on 21 mai 2013
# This file is part of OpenFisca.
# OpenFisca is a socio-fiscal microsimulation software
# Copyright ©2013 Clément Schaff, Mahdi Ben Jelloul
# Licensed under the terms of the GVPLv3 or later license
# (see openfisca/__init__.py for details)


## OpenFisca
## Retreives data from erf foyer 
## Creates sif and foyer_aggr
#
#
###***********************************************************************/
#message('05_foyer: extraction des données foyer')
###***********************************************************************/
#

import numpy
import re
from src.countries.france.data.erf.datatable import DataCollection
from src.countries.france.data.erf.build_survey import show_temp, load_temp, save_temp
from pandas import DataFrame, concat
import gc
from pandas import Series

from src.countries.france.data.erf.build_survey.utilitaries import print_id

def sif(year=2006):
    year = 2006
    data = DataCollection(year=year)
    print u"05_foyer: extraction des données foyer"
    ## TODO Comment choisir le rfr n -2 pour éxonération de TH ?
    ## mnrvka  Revenu TH n-2
    ## mnrvkh  revenu TH (revenu fiscal de référence)
    vars = ["noindiv", 'sif', "nbptr", "mnrvka", "rbg", "tsrvbg"]
    sif = data.get_values(variables=vars, table="foyer" )
    sif['statmarit'] = 0
    
    print sif
    
    ## Pb with some 2 sifs that are misaligned
    ## index = 61
    ## sif[substr(sif$sif,index,index)=="F", "noindiv"]
    ## sif$sif[sif$noindiv == sif[substr(sif$sif,index,index)=="F", "noindiv"]]
    ## sif$sif[sif$noindiv == sif[substr(sif$sif,index,index)=="F", "noindiv"]+1]
    #
    ## index = 62
    ## sif[substr(sif$sif,index,index)=="G", "noindiv"]
    ## sif$sif[sif$noindiv == sif[substr(sif$sif,index,index)=="G", "noindiv"]]
    ## sif$sif[1]
    #
    #if (year==2009){
    #  # problem with one entry in 2009 
    #  length  <- nchar(sif$sif[1])
    #  old_sif <- sif$sif[sif$noindiv == 901803201]
    #  new_sif <- paste(substr(old_sif,1,59), substr(old_sif,61,length),"0", sep="")   
    #  sif$sif[sif$noindiv == 901803201] <- new_sif
    #  old_sif <- sif$sif[sif$noindiv == 900872201]
    #  new_sif <- paste(substr(old_sif,1,58), " ", substr(old_sif,59,length), sep="")
    #  sif$sif[sif$noindiv == 900872201] <- new_sif
    #  rm(old_sif,new_sif)
    #}

    print sif["rbg"].describe()
    sif["rbg"] = sif["rbg"]*( (sif["tsrvbg"]=='+')-(sif["tsrvbg"] =='-'))
    print sif["rbg"].describe()
    
    sif["stamar"] = sif["sif"].str[4:5]
    
    statmarit_dict = {"M": 1, "C" : 2, "D" : 3, "V" : 4, "O": 5}
    for key , val in statmarit_dict.iteritems():
        sif["statmarit"][ sif.stamar == key] = val 
        
    sif["birthvous"] = sif["sif"].str[5:9]
    sif["birthconj"] = sif["sif"].str[10:14]
    
    sif["caseE"] = sif["sif"].str[15:16] == "E"
    sif["caseF"] = sif["sif"].str[16:17] == "F"
    sif["caseG"] = sif["sif"].str[17:18] == "G"
    sif["caseK"] = sif["sif"].str[18:19] == "K"
    
    d = 0
    
    if year in [2006,2007]:
        sif["caseL"] = sif["sif"].str[19:20] == "L"
        sif["caseP"] = sif["sif"].str[20:21] == "P"
        sif["caseS"] = sif["sif"].str[21:22] == "S"
        sif["caseW"] = sif["sif"].str[22:23] == "W"
        sif["caseN"] = sif["sif"].str[23:24] == "N"
        sif["caseH"] = sif["sif"].str[24:28]
        sif["caseT"] = sif["sif"].str[28:29] == "T"

    if year in [2008]:
        d = - 1 # fin de la case L
        sif["caseP"] = sif["sif"].str[20+d:21+d] == "P"
        sif["caseS"] = sif["sif"].str[21+d:22+d] == "S"
        sif["caseW"] = sif["sif"].str[22+d:23+d] == "W"
        sif["caseN"] = sif["sif"].str[23+d:24+d] == "N"
        sif["caseH"] = sif["sif"].str[24+d:28+d]
        sif["caseT"] = sif["sif"].str[28+d:29+d] == "T"
    
    if year in [2009]:
        sif["caseL"] = sif["sif"].str[19:20] == "L"
        sif["caseP"] = sif["sif"].str[20:21] == "P"
        sif["caseS"] = sif["sif"].str[21:22] == "S"
        sif["caseW"] = sif["sif"].str[22:23] == "W"
        sif["caseN"] = sif["sif"].str[23:24] == "N"
        # caseH en moins par rapport à 2008 (mais case en L en plus)
        # donc décalage par rapport à 2006
        d = -4
        sif["caseT"] = sif["sif"].str[28+d:29+d] == "T"
    
    sif["caseX"] = sif["sif"].str[33+d:34+d] == "X"
    sif["dateX"] = sif["sif"].str[34+d:42+d]
    sif["dateX2"] = sif["dateX"]
    sif['dateX2'][sif['dateX'] != "00000000"] = sif['dateX'].str[4:8] + "-" + sif['dateX'].str[2:4] + "-" + sif['dateX'].str[0:2]
    sif['dateX2'] = sif['dateX2'].astype(numpy.datetime64)
    sif["caseY"] = sif["sif"].str[42+d:43+d] == "Y"
    sif["dateY"] = sif["sif"].str[43+d:51+d]
    sif["dateY2"] = sif["dateY"]
    sif['dateY2'][sif['dateY'] != "00000000"] = sif['dateY'].str[4:8] + "-" + sif['dateY'].str[2:4] + "-" + sif['dateY'].str[0:2]
    sif['dateY2'] = sif['dateY2'].astype(numpy.datetime64)
    sif["caseZ"] = sif["sif"].str[51+d:53+d] == "Z"
    sif["dateZ"] = sif["sif"].str[52+d:60+d]
    sif["dateZ2"] = sif["dateZ"]
    sif['dateZ2'][sif['dateZ'] != "00000000"] = sif['dateZ'].str[4:8] + "-" + sif['dateZ'].str[2:4] + "-" + sif['dateZ'].str[0:2]
    sif['dateZ2'] = sif['dateZ2'].astype(numpy.datetime64)
    sif["causeXYZ"] = sif["sif"].str[60+d:61+d]
    
    # TODO: convert dateXYZ to appropriate date in pandas : DONE ?
    # print sif["dateX"].unique()
    
    sif["nbptr"] =  sif["nbptr"].astype(numpy.float32) / 100.0 # Il y avait une erreur python faisait une division euclidienne
    sif["rfr_n_2"] = sif["mnrvka"]
    
    sif["nbF"] = sif["sif"].str[64+d:66+d]
    sif["nbG"] = sif["sif"].str[67+d:69+d]
    sif["nbR"] = sif["sif"].str[70+d:72+d]
    sif["nbJ"] = sif["sif"].str[73+d:75+d]
    sif["nbN"] = sif["sif"].str[76+d:78+d]
    sif["nbH"] = sif["sif"].str[79+d:81+d]
    sif["nbI"] = sif["sif"].str[82+d:84+d]
    
    if (year != 2009):
        sif["nbP"] = sif["sif"].str[85+d:87+d]
    
    del sif["sif"], sif["stamar"]
    
    print sif["statmarit"].value_counts()

    print "Number of individuals :", len(sif["noindiv"])
    print "Number of distinct individuals :", len(sif["noindiv"].value_counts())
    
    sif_drop_duplicated = sif.drop_duplicates("noindiv")
    assert len(sif["noindiv"].value_counts()) == len(sif_drop_duplicated["noindiv"]), Exception("Number of distinct individuals after removing duplicates is not correct")
    
    print 'Saving sif'
    save_temp(sif, name='sif', year=year)
    del sif
    gc.collect()

def foyer_all(year=2006):

    data = DataCollection(year=year)
    foyer_all = data.get_values(table="foyer" )

    vars = foyer_all.columns
    regex = re.compile("^f[0-9]")
    vars = [x for x in vars if regex.match(x)]

    foyer = foyer_all[vars + ["noindiv"]]

    del foyer_all
    gc.collect()
    
    # On aggrège les déclarations dans le cas où un individu a fait plusieurs déclarations
    foyer = foyer.groupby("noindiv", as_index=False).aggregate(numpy.sum)

    print_id(foyer)

    ## noindiv have been summed over original noindiv which are now in Group.1
    #foyer$noindiv <- NULL
    #foyer <- rename(foyer, c(Group.1 = 'noindiv'))
    ## problème avec les dummies ()

    ## On récupère les variables individualisables
    #loadTmp("foyer_aggr.Rdata")
    #
    #individualisable <- function(table, var, vars, qui){
    #  print(var)
    #  print(vars)
    #  temp <- table[c('noindiv', vars)]
    #  n = length(qui)
    #  names(temp)[2:(n+1)] <- qui
    #  temp$newvar <- NULL
    #  temp2 <- melt(temp, id = 'noindiv', variable_name = 'quifoy')
    #  temp2 <- transform(temp2, quifoy = as.character(quifoy))
    #  temp2 <- transform(temp2, noindiv = as.character(noindiv))
    #  str(temp2)
    #  rename(temp2, c(value = var))
    #}
    
    
    var_dict = {'sali': ['f1aj', 'f1bj', 'f1cj', 'f1dj', 'f1ej'],
                'choi': ['f1ap', 'f1bp', 'f1cp', 'f1dp', 'f1ep'],
               'fra': ['f1ak', 'f1bk', 'f1ck', 'f1dk', 'f1ek'],
               'cho_ld': ['f1ai', 'f1bi', 'f1ci', 'f1di', 'f1ei'],
               'ppe_tp_sa': ['f1ax', 'f1bx', 'f1cx', 'f1dx', 'f1qx'],
               'ppe_du_sa': ['f1av', 'f1bv', 'f1cv', 'f1dv', 'f1qv'],
               'rsti': ['f1as', 'f1bs', 'f1cs', 'f1ds', 'f1es'],
               'alr': ['f1ao', 'f1bo', 'f1co', 'f1do', 'f1eo'], 
               'f1tv': ['f1tv', 'f1uv'], 
               'f1tw': ['f1tw', 'f1uw'], 
               'f1tx': ['f1tx', 'f1ux'], 
               'ppe_tp_ns': ['f5nw', 'f5ow', 'f5pw'],
               'ppe_du_ns':  ['f5nv', 'f5ov', 'f5pv'],
               'frag_exon': ['f5hn', 'f5in', 'f5jn'],
               'frag_impo': ['f5ho', 'f5io', 'f5jo'],    
               'arag_exon': ['f5hb', 'f5ib', 'f5jb'],
               'arag_impg': ['f5hc', 'f5ic', 'f5jc'],
               'arag_defi': ['f5hf', 'f5if', 'f5jf'],
               'nrag_exon': ['f5hh', 'f5ih', 'f5jh'],
               'nrag_impg': ['f5hi', 'f5ii', 'f5ji'],
               'nrag_defi': ['f5hl', 'f5il', 'f5jl'],
               'nrag_ajag': ['f5hm', 'f5im', 'f5jm'], 
               'mbic_exon': ['f5kn', 'f5ln', 'f5mn'],
               'abic_exon': ['f5kb', 'f5lb', 'f5mb'],
               'nbic_exon': ['f5kh', 'f5lh', 'f5mh'],
               'mbic_impv': ['f5ko', 'f5lo', 'f5mo'],
               'mbic_imps': ['f5kp', 'f5lp', 'f5mp'],
               'abic_impn': ['f5kc', 'f5lc', 'f5mc'],
               'abic_imps': ['f5kd', 'f5ld', 'f5md'],
               'nbic_impn': ['f5ki', 'f5li', 'f5mi'],
               'nbic_imps': ['f5kj', 'f5lj', 'f5mj'],
               'abic_defn': ['f5kf', 'f5lf', 'f5mf'],
               'abic_defs': ['f5kg', 'f5lg', 'f5mg'],
               'nbic_defn': ['f5kl', 'f5ll', 'f5ml'],
               'nbic_defs': ['f5km', 'f5lm', 'f5mm'],
               'nbic_apch': ['f5ks', 'f5ls', 'f5ms'],
               'macc_exon': ['f5nn', 'f5on', 'f5pn'],
               'aacc_exon': ['f5nb', 'f5ob', 'f5pb'],
               'nacc_exon': ['f5nh', 'f5oh', 'f5ph'],
               'macc_impv': ['f5no', 'f5oo', 'f5po'],
               'macc_imps': ['f5np', 'f5op', 'f5pp'],
               'aacc_impn': ['f5nc', 'f5oc', 'f5pc'],
               'aacc_imps': ['f5nd', 'f5od', 'f5pd'],
               'aacc_defn': ['f5nf', 'f5of', 'f5pf'],
               'aacc_defs': ['f5ng', 'f5og', 'f5pg'],
               'nacc_impn': ['f5ni', 'f5oi', 'f5pi'],
               'nacc_imps': ['f5nj', 'f5oj', 'f5pj'],
               'nacc_defn': ['f5nl', 'f5ol', 'f5pl'],
               'nacc_defs': ['f5nm', 'f5om', 'f5pm'],
               'mncn_impo': ['f5ku', 'f5lu', 'f5mu'],
               'cncn_bene': ['f5sn', 'f5ns', 'f5os'],
               'cncn_defi': ['f5sp', 'f5nu', 'f5ou', 'f5sr'], # TODO: check
               'mbnc_exon': ['f5hp', 'f5ip', 'f5jp'],
               'abnc_exon': ['f5qb', 'f5rb', 'f5sb'],
               'nbnc_exon': ['f5qh', 'f5rh', 'f5sh'],
               'mbnc_impo': ['f5hq', 'f5iq', 'f5jq'],
               'abnc_impo': ['f5qc', 'f5rc', 'f5sc'],
               'abnc_defi': ['f5qe', 'f5re', 'f5se'],
               'nbnc_impo': ['f5qi', 'f5ri', 'f5si'],
               'nbnc_defi': ['f5qk', 'f5rk', 'f5sk'],
               'mbic_mvct': ['f5hu'],
               'macc_mvct': ['f5iu'],
               'mncn_mvct': ['f5ju'],
               'mbnc_mvct': ['f5kz'],           
               'frag_pvct': ['f5hw', 'f5iw', 'f5jw'],
               'mbic_pvct': ['f5kx', 'f5lx', 'f5mx'],
               'macc_pvct': ['f5nx', 'f5ox', 'f5px'],
               'mbnc_pvct': ['f5hv', 'f5iv', 'f5jv'],
               'mncn_pvct': ['f5ky', 'f5ly', 'f5my'],
               'mbic_mvlt': ['f5kr', 'f5lr', 'f5mr'],
               'macc_mvlt': ['f5nr', 'f5or', 'f5pr'],
               'mncn_mvlt': ['f5kw', 'f5lw', 'f5mw'],
               'mbnc_mvlt': ['f5hs', 'f5is', 'f5js'],
               'frag_pvce': ['f5hx', 'f5ix', 'f5jx'],
               'arag_pvce': ['f5he', 'f5ie', 'f5je'],
               'nrag_pvce': ['f5hk', 'f5lk', 'f5jk'],
               'mbic_pvce': ['f5kq', 'f5lq', 'f5mq'],
               'abic_pvce': ['f5ke', 'f5le', 'f5me'],
               'nbic_pvce': ['f5kk', 'f5ik', 'f5mk'],
               'macc_pvce': ['f5nq', 'f5oq', 'f5pq'],
               'aacc_pvce': ['f5ne', 'f5oe', 'f5pe'],
               'nacc_pvce': ['f5nk', 'f5ok', 'f5pk'],
               'mncn_pvce': ['f5kv', 'f5lv', 'f5mv'],
               'cncn_pvce': ['f5so', 'f5nt', 'f5ot'],
               'mbnc_pvce': ['f5hr', 'f5ir', 'f5jr'],
               'abnc_pvce': ['f5qd', 'f5rd', 'f5sd'],
               'nbnc_pvce': ['f5qj', 'f5rj', 'f5sj'],
               'demenage' : ['f1ar', 'f1br', 'f1cr', 'f1dr', 'f1er']}  # (déménagement) uniquement en 2006
   
    vars_sets = [ set(var_list) for var_list in var_dict.values() ]
    eligible_vars = (set().union(*vars_sets)).intersection( set(list(foyer.columns)))

    print "From %i variables, we keep %i eligibles variables"   %( len(set().union(*vars_sets)), len(eligible_vars))
    qui = ['vous', 'conj', 'pac1', 'pac2', 'pac3']
    err = 0
    err_vars = {}
    
    foy_ind = DataFrame()
    
    for individual_var, foyer_vars in var_dict.iteritems():
        try:
            selection = foyer[foyer_vars + ["noindiv"]]
        except KeyError:
            # Testing if at least one variable of foyers_vars is in the eligible list
            presence = [ x  in eligible_vars for x in foyer_vars ]
            var_present = any(presence)
            if not var_present:
                print individual_var + " is not present"
                continue
            else:
                # Shrink the list
                foyer_vars_cleaned = [var for var,present in zip(foyer_vars, presence) if present is True]                    
                selection = foyer[foyer_vars_cleaned + ["noindiv"]]

        # Reshape the dataframe        
        selection.rename(columns=dict(zip(foyer_vars, qui)), inplace=True)
        selection.set_index("noindiv", inplace=True)
        selection.columns.name = "quifoy"

        selection = selection.stack()
        selection.name = individual_var
        selection = selection.reset_index() # A Series cannot see its index resetted to produce a DataFrame
        " Clean the selection"
        selection = selection.set_index(["quifoy", "noindiv"])
        selection = selection[selection[individual_var] !=0]
#        print len(selection)
        
        if len(foy_ind) == 0:
            foy_ind = selection
        else:

            foy_ind = concat([foy_ind, selection], axis=1, join='outer')
    
    foy_ind.reset_index(inplace=True)
    
    print "foy_ind"

    print foy_ind.describe().to_string()

    ind_vars_to_remove = Series(list(eligible_vars))
    save_temp(ind_vars_to_remove, name='ind_vars_to_remove', year=year)
    foy_ind.rename(columns={"noindiv" : "idfoy"}, inplace=True)
    
    print_id(foy_ind)
    foy_ind['quifoy'][foy_ind['quifoy']=='vous'] = 0
    foy_ind['quifoy'][foy_ind['quifoy']=='conj'] = 1
    foy_ind['quifoy'][foy_ind['quifoy']=='pac1'] = 2
    foy_ind['quifoy'][foy_ind['quifoy']=='pac2'] = 3
    foy_ind['quifoy'][foy_ind['quifoy']=='pac3'] = 4
    
    assert foy_ind['quifoy'].isin(range(5)).all()
    
<<<<<<< HEAD
=======
    return
>>>>>>> c9048161
    print 'saving foy_ind'
    print_id(foy_ind)    
    save_temp(foy_ind, name="foy_ind", year = year)
    show_temp()
    return

if __name__ == '__main__':
    year = 2006
    sif(year=year)
    foyer_all(year=year)<|MERGE_RESOLUTION|>--- conflicted
+++ resolved
@@ -355,10 +355,6 @@
     
     assert foy_ind['quifoy'].isin(range(5)).all()
     
-<<<<<<< HEAD
-=======
-    return
->>>>>>> c9048161
     print 'saving foy_ind'
     print_id(foy_ind)    
     save_temp(foy_ind, name="foy_ind", year = year)
