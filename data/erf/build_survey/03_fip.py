--- conflicted
+++ resolved
@@ -200,24 +200,14 @@
 
     tmp_pac1 = pac.loc[ :, ['noindiv', 'key1']]
     tmp_pac2 = pac.loc[ :, ['noindiv', 'key2']]
-<<<<<<< HEAD
-    tmp_indivifip = indivifip.loc[ :, ['key', 'type_pac', 'naia', 'declaration']]
-=======
     tmp_indivifip = indivifip.loc[ :, ['key', 'type_pac']]
->>>>>>> b7cb0c78
 
     
     pac_ind1 = tmp_pac1.merge(tmp_indivifip, left_on=['key1'], right_on =['key'], how='inner')
     print 'longueur pacInd1' , len(pac_ind1)
     pac_ind2 = tmp_pac2.merge(tmp_indivifip, left_on='key2', right_on = 'key', how='inner')
-<<<<<<< HEAD
     print 'longueur pacInd2', len(pac_ind2)
-=======
-    print len(pac_ind2)
-    print pac_ind1.type_pac.value_counts()
-    print pac_ind2.type_pac.value_counts()
-
->>>>>>> b7cb0c78
+
     print "pacInd1&2 créés"
     
 # table(duplicated(pacInd1))
@@ -237,21 +227,6 @@
     print pac_ind1.columns
     print pac_ind2.columns
 
-
-<<<<<<< HEAD
-#     if pac_ind1.index == []:
-#         if pac_ind2.index == []:
-#                 print "Warning : no link between pac and noindiv for both pacInd1&2"
-#         else:
-#             print "Warning : pacInd1 is an empty data frame"
-#             pacInd = pac_ind2
-#     elif pac_ind2.index == []:
-#         print "Warning : pacInd2 is an empty data frame"
-#         pacInd = pac_ind1
-#     else:
-    pacInd = concat([pac_ind2, pac_ind1]) 
-
-=======
     if pac_ind1.index == []:
         if pac_ind2.index == []:
                 print "Warning : no link between pac and noindiv for both pacInd1&2"
@@ -267,7 +242,7 @@
     print pac_ind2.type_pac.isnull().sum()
 
     print pacInd.type_pac.value_counts()
->>>>>>> b7cb0c78
+    
     print '    2.2 : pacInd created'
 
 # table(duplicated(pacInd[,c("noindiv","typ")]))
