# Changelog

<<<<<<< HEAD
## 4.2.2

  Fix `set_input` and `default` setting in `new_filled_column`

## 4.2.1

*  Fix permanent and period size independent variables neutralization

* Fix occasionnal `NaN` creation in `MarginalRateTaxScale.calc` resulting from `0 * np.inf`
=======
## 4.3.1

* Fix `set_input` and `default` setting in `new_filled_column`

## 4.3.0

* Add reference documentation

## 4.2.1

* Fix permanent and period size independent variables neutralization
>>>>>>> 13b36106

## 4.2.0

* Introduce a YAML test runner in openfisca_core
  - Introduce command line tool `openfisca-run-test`

* Refactor the dummy tax benefit system included in openfisca-core
  - Make the dummy country look like a real one
  - Split defining the country from testing

## 4.1.7

* Improve docstring of `MarginalTaxRate.inverse` and add test

## 4.1.6

* Decrease verbosity of `combine_tax_scales`

## 4.1.5

* Enable `extra_params` in formulas with new syntax.

## 4.1.4-Beta

* Fixup 4.1.2:
  * When building positions, handle cases where persons belonging to an entity are not grouped by entity in the persons array.

## 4.1.3-Beta

* Fix bug in entity.sum

## 4.1.2-Beta

* Enable simulation initialization with only legacy roles
  * New roles are in this case automatically infered
  * Positions are always infered from persons entity id

## 4.1.1-Beta

* Fix update_legislation in reforms

## 4.1.0-Beta

* Add `conflicts` and `origin` fields to xml params (needed for baremes IPP importation)

## 4.0.0-Beta

  * Refactor formula syntax

    - Don't use the object simulation in formula writing. The entity the variable is calculated for is now the first argument of the formula, for instance `person` or `family`.

    - The `legislation` is now the (optional) third argument of a formula. It is a function that can be called with a period (or an instant) for argument, and will compute the legislation at `period.start`.

    -  Don't use `calculate_add` and equivalents. Instead, `add` and `divide` are just given in the `options` argument, for instance `options = [ADD]`.

    - Rename `entity_class` to `entity`.

    - Don't explicitly use a `calculate` method, but the `person('salary', period)` notation instead.

  * Introduce implicit conversions between entities, and improve aggregations formulas.

  * Deprecate PersonToEntityColumn and EntityToPersonColumn

  * Change the way entities are declared

  More information on https://github.com/openfisca/openfisca-core/pull/415

## 3.1.0

* Add a `DeprecationWarning` when using a `DateCol` with no `default`, but keep the default date to 1970-01-01.
* Enforce `DateCol.default` to be a `date`.

## 3.0.3

* Fix `cerfa_field` validation in `Column`, `Formula` and `AbstractConversionVariable`.
  Previously, some variables having `cerfa_field` as a `dict` were converted to `unicode` by mistake.
  See https://github.com/openfisca/openfisca-france/issues/543

## 3.0.2

* Move `calmar.py` to [OpenFisca-Survey-Manager](https://github.com/openfisca/openfisca-survey-manager).

  No incidence on users since it was only needed for dataframes.

## 3.0.1

* Adapt requested_period_last_value and last_duration_last_value to extra params

## 3.0.0

* Update introspection data. This allows to enhance data served by the web API which itself feeds the Legislation Explorer.

## 2.2.2

* Update travis procedures

## 2.2.1

* Remove conda from travis config

## 2.2.0

* Implement simulation.calculate `print_trace=True` argument. Options: `max_depth` and `show_default_values`

  Examples:
  ```python
  simulation = scenario.new_simulation(trace=True)
  simulation.calculate('irpp', 2014, print_trace=True)
  simulation.calculate('irpp', 2014, print_trace=True, max_depth=-1)
  simulation.calculate('irpp', 2014, print_trace=True, max_depth=-1, show_default_values=False)
  ```

## 2.1.0 – [diff](https://github.com/openfisca/openfisca-core/compare/2.0.3...2.0.4)

* Load extensions from pip packages

## 2.0.4 – [diff](https://github.com/openfisca/openfisca-core/compare/2.0.3...2.0.4)

* Use DEFAULT_DECOMP_FILE attribute from reference TB system

## 2.0.3 – [diff](https://github.com/openfisca/openfisca-core/compare/2.0.2...2.0.3)

* Explicit the error when a variable is not found

## 2.0.2 – [diff](https://github.com/openfisca/openfisca-core/compare/2.0.1...2.0.2)

* Update numpy dependency to 1.11

## 2.0.1 – [diff](https://github.com/openfisca/openfisca-core/compare/2.0.0...2.0.1)

* Force updating version number and CHANGELOG.md before merging on master
* Release tag and Pip version automatically

## 2.0.0 – [diff](https://github.com/openfisca/openfisca-core/compare/1.1.0...2.0.0)

* Variables are not added to the TaxBenefitSystem when the entities class are imported, but explicitely when the TaxBenefitSystem is instanciated.
  * Metaclasses are not used anymore.
* New API for TaxBenefitSystem
  * Columns are now stored in the TaxBenefitSystem, not in entities.
* New API for rerforms.
* XmlBasedTaxBenefitSystem is deprecated, and MultipleXmlBasedTaxBenefitSystem renamed to TaxBenefitSystem

## 1.1.0 – [diff](https://github.com/openfisca/openfisca-core/compare/1.0.0...1.1.0)

* Implement cache opt out system

## 1.0.0 – [diff](https://github.com/openfisca/openfisca-core/compare/0.5.4...1.0.0)

* Remove `build_column` obsolete function. Use `Variable` class instead.

## 0.5.4 – [diff](https://github.com/openfisca/openfisca-core/compare/0.5.3...0.5.4)

* Merge pull request #382 from openfisca/fix-sum-by-entity
* The result size must be the targent entity'one

## 0.5.3 – [diff](https://github.com/openfisca/openfisca-core/compare/0.5.2...0.5.3)

* Many updates

## 0.5.2 – [diff](https://github.com/openfisca/openfisca-core/compare/0.5.1...0.5.2)

* Add trim option to marginal rate computation
* Compute stop date of whole tax scale instead of a single bracket.
* Use bracket stop date instead of legislation stop date inside a bracket.
* Introduce reference periods
* Fix roles_count bug : was set to 1 for scenarios vectorially defined

## 0.5.1 – [diff](https://github.com/openfisca/openfisca-core/compare/0.5.0...0.5.1)

* Move docs to gitbook repo
* Upgrade to new Travis infrastructure
* Enhance errors display when a reform modifies the legislation

## 0.5.0

* First release uploaded to PyPI<|MERGE_RESOLUTION|>--- conflicted
+++ resolved
@@ -1,16 +1,5 @@
 # Changelog
 
-<<<<<<< HEAD
-## 4.2.2
-
-  Fix `set_input` and `default` setting in `new_filled_column`
-
-## 4.2.1
-
-*  Fix permanent and period size independent variables neutralization
-
-* Fix occasionnal `NaN` creation in `MarginalRateTaxScale.calc` resulting from `0 * np.inf`
-=======
 ## 4.3.1
 
 * Fix `set_input` and `default` setting in `new_filled_column`
@@ -22,7 +11,6 @@
 ## 4.2.1
 
 * Fix permanent and period size independent variables neutralization
->>>>>>> 13b36106
 
 ## 4.2.0
 
