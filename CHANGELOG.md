--- conflicted
+++ resolved
@@ -1,10 +1,9 @@
 # Changelog
 
-<<<<<<< HEAD
-## 4.1.3-Beta
+## 4.1.6
 
-  * Refactor decomposition TaxBenefitSystem attributes. Reform inherit the deomposition_file_path from the reference TaxBenefitSystem
-=======
+  * Refactor decomposition TaxBenefitSystem attributes. Reform inherit the decomposition_file_path from the reference TaxBenefitSystem
+
 ## 4.1.5
 
 * Enable `extra_params` in formulas with new syntax.
@@ -17,7 +16,6 @@
 ## 4.1.3-Beta
 
 * Fix bug in entity.sum
->>>>>>> 833c7886
 
 ## 4.1.2-Beta
 
