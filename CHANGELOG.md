# Changelog

## 4.1.7

<<<<<<< HEAD
* Fix occasionnal `NaN` creation in `MarginalRateTaxScale.calc` resulting from `0 * np.inf`
=======
* Improve docstring of `MarginalTaxRate.inverse` and add test
>>>>>>> 1564f150

## 4.1.6

  * Refactor decomposition TaxBenefitSystem attributes. Reform inherit the decomposition_file_path from the reference TaxBenefitSystem

## 4.1.5

* Enable `extra_params` in formulas with new syntax.

## 4.1.4-Beta

* Fixup 4.1.2:
  * When building positions, handle cases where persons belonging to an entity are not grouped by entity in the persons array.

## 4.1.3-Beta

* Fix bug in entity.sum

## 4.1.2-Beta

* Enable simulation initialization with only legacy roles
  * New roles are in this case automatically infered
  * Positions are always infered from persons entity id

## 4.1.1-Beta

* Fix update_legislation in reforms

## 4.1.0-Beta

* Add `conflicts` and `origin` fields to xml params (needed for baremes IPP importation)

## 4.0.0-Beta

  * Refactor formula syntax

    - Don't use the object simulation in formula writing. The entity the variable is calculated for is now the first argument of the formula, for instance `person` or `family`.

    - The `legislation` is now the (optional) third argument of a formula. It is a function that can be called with a period (or an instant) for argument, and will compute the legislation at `period.start`.

    -  Don't use `calculate_add` and equivalents. Instead, `add` and `divide` are just given in the `options` argument, for instance `options = [ADD]`.

    - Rename `entity_class` to `entity`.

    - Don't explicitly use a `calculate` method, but the `person('salary', period)` notation instead.

  * Introduce implicit conversions between entities, and improve aggregations formulas.

  * Deprecate PersonToEntityColumn and EntityToPersonColumn

  * Change the way entities are declared

  More information on https://github.com/openfisca/openfisca-core/pull/415

## 3.1.0

* Add a `DeprecationWarning` when using a `DateCol` with no `default`, but keep the default date to 1970-01-01.
* Enforce `DateCol.default` to be a `date`.

## 3.0.3

* Fix `cerfa_field` validation in `Column`, `Formula` and `AbstractConversionVariable`.
  Previously, some variables having `cerfa_field` as a `dict` were converted to `unicode` by mistake.
  See https://github.com/openfisca/openfisca-france/issues/543

## 3.0.2

* Move `calmar.py` to [OpenFisca-Survey-Manager](https://github.com/openfisca/openfisca-survey-manager).

  No incidence on users since it was only needed for dataframes.

## 3.0.1

* Adapt requested_period_last_value and last_duration_last_value to extra params

## 3.0.0

* Update introspection data. This allows to enhance data served by the web API which itself feeds the Legislation Explorer.

## 2.2.2

* Update travis procedures

## 2.2.1

* Remove conda from travis config

## 2.2.0

* Implement simulation.calculate `print_trace=True` argument. Options: `max_depth` and `show_default_values`

  Examples:
  ```python
  simulation = scenario.new_simulation(trace=True)
  simulation.calculate('irpp', 2014, print_trace=True)
  simulation.calculate('irpp', 2014, print_trace=True, max_depth=-1)
  simulation.calculate('irpp', 2014, print_trace=True, max_depth=-1, show_default_values=False)
  ```

## 2.1.0 – [diff](https://github.com/openfisca/openfisca-core/compare/2.0.3...2.0.4)

* Load extensions from pip packages

## 2.0.4 – [diff](https://github.com/openfisca/openfisca-core/compare/2.0.3...2.0.4)

* Use DEFAULT_DECOMP_FILE attribute from reference TB system

## 2.0.3 – [diff](https://github.com/openfisca/openfisca-core/compare/2.0.2...2.0.3)

* Explicit the error when a variable is not found

## 2.0.2 – [diff](https://github.com/openfisca/openfisca-core/compare/2.0.1...2.0.2)

* Update numpy dependency to 1.11

## 2.0.1 – [diff](https://github.com/openfisca/openfisca-core/compare/2.0.0...2.0.1)

* Force updating version number and CHANGELOG.md before merging on master
* Release tag and Pip version automatically

## 2.0.0 – [diff](https://github.com/openfisca/openfisca-core/compare/1.1.0...2.0.0)

* Variables are not added to the TaxBenefitSystem when the entities class are imported, but explicitely when the TaxBenefitSystem is instanciated.
  * Metaclasses are not used anymore.
* New API for TaxBenefitSystem
  * Columns are now stored in the TaxBenefitSystem, not in entities.
* New API for rerforms.
* XmlBasedTaxBenefitSystem is deprecated, and MultipleXmlBasedTaxBenefitSystem renamed to TaxBenefitSystem

## 1.1.0 – [diff](https://github.com/openfisca/openfisca-core/compare/1.0.0...1.1.0)

* Implement cache opt out system

## 1.0.0 – [diff](https://github.com/openfisca/openfisca-core/compare/0.5.4...1.0.0)

* Remove `build_column` obsolete function. Use `Variable` class instead.

## 0.5.4 – [diff](https://github.com/openfisca/openfisca-core/compare/0.5.3...0.5.4)

* Merge pull request #382 from openfisca/fix-sum-by-entity
* The result size must be the targent entity'one

## 0.5.3 – [diff](https://github.com/openfisca/openfisca-core/compare/0.5.2...0.5.3)

* Many updates

## 0.5.2 – [diff](https://github.com/openfisca/openfisca-core/compare/0.5.1...0.5.2)

* Add trim option to marginal rate computation
* Compute stop date of whole tax scale instead of a single bracket.
* Use bracket stop date instead of legislation stop date inside a bracket.
* Introduce reference periods
* Fix roles_count bug : was set to 1 for scenarios vectorially defined

## 0.5.1 – [diff](https://github.com/openfisca/openfisca-core/compare/0.5.0...0.5.1)

* Move docs to gitbook repo
* Upgrade to new Travis infrastructure
* Enhance errors display when a reform modifies the legislation

## 0.5.0

* First release uploaded to PyPI<|MERGE_RESOLUTION|>--- conflicted
+++ resolved
@@ -1,12 +1,12 @@
 # Changelog
+
+## 4.1.8
+
+* Improve docstring of `MarginalTaxRate.inverse` and add test
 
 ## 4.1.7
 
-<<<<<<< HEAD
 * Fix occasionnal `NaN` creation in `MarginalRateTaxScale.calc` resulting from `0 * np.inf`
-=======
-* Improve docstring of `MarginalTaxRate.inverse` and add test
->>>>>>> 1564f150
 
 ## 4.1.6
 
