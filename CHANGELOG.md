# Changelog

<<<<<<< HEAD
## 1.0

* Introduction of `invalidite`
* Depreciation of `af_enfant_a_charge`, `asf_enfant`, `isol`, `pfam_ressources_i`, `rmi_nbp`, `sal_pen_net`.
* Massive renaming:
	* `abat_sal_pen` -> `abattement_salaires_pensions`
	* `af_forf_complement_degressif` -> `af_allocation_forfaitaire_complement_degressif`
	* `af_forf_nbenf` -> `af_allocation_forfaitaire_nb_enfants`
	* `af_forf_taux_modulation` -> `af_allocation_forfaitaire_taux_modulation`
	* `af_forf` -> `af_allocation_forfaitaire`
	* `af_majo` -> `af_majoration`
	* `al_pac` -> `al_nb_personnes_a_charge`
	* `als_nonet` -> `als_non_etudiant`
	* `alset` -> `als_etudiant`
	* `ape_temp` -> `ape_avant_cumul`
	* `apje_temp` -> `apje_avant_cumul`
	* `asi_aspa_base_ressources_i` -> `asi_aspa_base_ressources_individu`
	* `asi_elig` -> `asi_eligibilite`
	* `aspa_elig` -> `aspa_eligibilite`
	* `ass_base_ressources_i` -> `ass_base_ressources_individu`
	* `ass_eligibilite_i` -> `ass_eligibilite_individu`
	* `biact` -> `biactivite`
	* `birth` -> `date_naissance`
	* `br_mv_i` -> `asi_aspa_base_ressources_i`
	* `br_mv` -> `asi_aspa_base_ressources`
	* `br_pf_i` -> `prestations_familiales_base_ressources_i`
	* `br_pf` -> `prestations_familiales_base_ressources`
	* `categ_inv` -> `aeeh_niveau_handicap`
	* `cf_ressources_i` -> `cf_ressources_individu`
	* `cmu_base_ressources_i` -> `cmu_base_ressources_individu`
	* `concub` -> `en_couple`
	* `invalide` -> `handicap`
	* `maj_cga_i` -> `maj_cga_individu`
	* `nb_enfant_rsa` -> `rsa_nb_enfants`
	* `nb_par` -> `nb_parents`
	* `pen_net` -> `revenu_assimile_pension_apres_abattements`
	* `pfam_enfant_a_charge` -> `prestations_familiales_enfant_a_charge`
	* `ppa_ressources_hors_activite_i` -> `ppa_ressources_hors_activite_individu`
	* `ppa_revenu_activite_i` -> `ppa_revenu_activite_individu`
	* `ppe_elig_i` -> `ppe_elig_individu`
	* `prestations_familiales_base_ressources_i` -> `prestations_familiales_base_ressources_individu`
	* `rev_act_nonsal` -> `revenu_activite_non_salariee`
	* `rev_act_sal` -> `revenu_activite_salariee`
	* `rev_pen` -> `revenu_assimile_pension`
	* `rev_sal` -> `revenu_assimile_salaire`
	* `rpns_i` -> `rpns_individu`
	* `rsa_act_i` -> `rsa_activite_individu`
	* `rsa_act` -> `rsa_activite`
	* `rsa_base_ressources_i` -> `rsa_base_ressources_individu`
	* `rsa_base_ressources_patrimoine_i` -> `rsa_base_ressources_patrimoine_individu`
	* `rsa_forfait_asf_i` -> `rsa_forfait_asf_individu`
	* `rsa_non_calculable_tns_i` -> `rsa_non_calculable_tns_individu`
	* `rsa_revenu_activite_i` -> `rsa_revenu_activite_individu`
	* `rto_declarant1` -> `retraite_titre_onereux_declarant1`
	* `rto_net_declarant1` -> `retraite_titre_onereux_net_declarant1`
	* `rto_net` -> `retraite_titre_onereux_net`
	* `salcho_imp` -> `revenu_assimile_salaire_apres_abattements`
	* `smic55` -> `autonomie_financiere`
	* `statut_occupation_famille` -> `statut_occupation_logement_famille`
	* `statut_occupation_individu` -> `statut_occupation_logement_i`
	* `statut_occupation_logement_i` -> `statut_occupation_logement_individu`
	* `statut_occupation` -> `statut_occupation_logement`
	* `tns_employe` -> `tns_avec_employe`
	* `tspr` -> `traitements_salaires_pensions_rentes`
	* `type_sal` -> `categorie_salarie`
=======
## 0.5.5

* Prime d'activité fiabilization
* Implementation of Indemnite de fin de contrat
* Prolongation of aidper, credit_impots, reductions
* Remove detailes logs in CI
* Update prestations parameters (2016/04/01 revalorisation)
* Add net -> brut reform
>>>>>>> 3bba391b

## 0.5.4.2, 0.5.4.3

* Update OpenFisca-Core requirement version

## 0.5.4.1

* Add missing assets for versement_transport

## 0.5.4

* Many updates

## 0.5.3

* Fix vieillesse deplafonnee baremes
* Fix some dates in arrco and formation prof. baremes
* Remove obsolete or unuseful comment which induces indentation problem when using parameters fusion scripts
* Improve decote legislation parameters
* Removing unused obsolete reform parameters still in param.xml
* Add tests
* Round ceilings values
* Resources need to be non superior to ceilings, not inferior
* update bourse_college params
* flake8
* Do not pre-initialize reforms cache
* Remove licence from code files
* Introduce asi_aspa_condition_nationalite Introduce rsa_condition_nationalite
* Introduce ressortissant_eee Introduce duree_possession_titre_sejour
* change it in the tests too...
* Change name and description of the prestation
* add a test for decote where the individual is below the first tax threshold
* implement true_decote that is the decote amount provided by dgfip (at list on their simulator) which is the fiscal gain accountable to the decote mechanism
* add a test for irpp couples
* Actualize legislation for min/max abattements pour frais pro add a test for IR 2015 ; change label of reform plf 2015.
* Change reforms.plf2015 decote to a DatedVariable
* Conform to instructions given by @benjello for PR
* add empty line
* add an empty line for two empty lines between two classes
* add decote ir2014 on income 2014 from reform plf hardcoded.
* Small changes, trash plf2015 reform
* Put reforms/plf2015.py into legislation. WIP still need a proper test on decote
* Return ape_temp for a month, not for a weird period
* Repair imports in test_basics.py
* Remove irrelevant calculate_divide and calculate_add_divide in rsa.py, cf.py, asi_aspa.py
* Merge formulas and formulas_mes_aides folder
* Typo in cerfa field
* Add test for psoc formula
* Clean test_plf2015
* NOT WORKING Reform plf2015 on revenus 2013
* Rename paje_nais to paje_naissance
* Fix params references
* Redefine period in functions
* Fix indentation in params
* Fix param for retro-compatibility
* Kid age need to be *strictly* < 3
* Réécriture et update de la paje
* Rename cf_temp to cf_montant Rename paje_base_temp to paje_base_montant
* Refactor aide_logement_montant_brut
* Add clean-mo target
* Add make clean target
* Add MANIFEST.in
* Do not package tests
* Remove unnecessary __init__.py in scripts
* Add data_files in setup.py
* Use extras_require in setup.py
* Remove nose section from setup.cfg
* Add CONTRIBUTING.md file

## 0.5.2

* Merge pull request #304 from sgmap/taille_entreprise
* Remove unmaintainable tests
* Merge pull request #307 from sgmap/al-abattement-30-retraite
* Merge pull request #301 from sgmap/several-updates
* Move doc to openfisca-gitbook
* Massive test update
* Rename asf_elig_i to asf_elig_enfant Rename asf_i to asf_enfant
* Rename fra to frais_reels Rename cho_ld to chomeur_longue_duree
* Give RSA to young people with kids
* Enhance error when loading a cached reform which was undeclared
* Merge remote-tracking branch 'sgmap/executable-test' into next
* Merge remote-tracking branch 'origin/master' into next
* Merge pull request #303 from sgmap/plafonds-fillon
* Display YAML file path on test error
* Use relative error margin in fillon test
* Add tests for fillon from embauche.sgmap.fr
* Update end date for fillon seuil
* Update plafonds for fillon
* Merge remote-tracking branch 'sgmap/plafonds-fillon' into next
* Add tests for fillon from embauche.sgmap.fr
* Make test_yaml.py executable
* Merge pull request #302 from sgmap/no-bom
* Remove leading U+FEFF from param.xml
* Update travis according to http://docs.travis-ci.com/user/migrating-from-legacy/
* Do not install scipy in travis
* Do not use relative import in script (__main__)
* Add biryani extra require

## 0.5.1

* Remove scipy by default

## 0.5.0

* First release uploaded to PyPI<|MERGE_RESOLUTION|>--- conflicted
+++ resolved
@@ -1,6 +1,5 @@
 # Changelog
 
-<<<<<<< HEAD
 ## 1.0
 
 * Introduction of `invalidite`
@@ -66,7 +65,7 @@
 	* `tns_employe` -> `tns_avec_employe`
 	* `tspr` -> `traitements_salaires_pensions_rentes`
 	* `type_sal` -> `categorie_salarie`
-=======
+
 ## 0.5.5
 
 * Prime d'activité fiabilization
@@ -75,7 +74,6 @@
 * Remove detailes logs in CI
 * Update prestations parameters (2016/04/01 revalorisation)
 * Add net -> brut reform
->>>>>>> 3bba391b
 
 ## 0.5.4.2, 0.5.4.3
 
