--- conflicted
+++ resolved
@@ -7,11 +7,7 @@
 
 setup(
     name = 'OpenFisca-Core',
-<<<<<<< HEAD
-    version = '4.2.1',
-=======
     version = '4.2.2',
->>>>>>> cb9d539a
     author = 'OpenFisca Team',
     author_email = 'contact@openfisca.fr',
     classifiers = [
