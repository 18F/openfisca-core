# -*- coding:utf-8 -*-
# Copyright © 2011 Clément Schaff, Mahdi Ben Jelloul

"""
openFisca, Logiciel libre de simulation du système socio-fiscal français
Copyright © 2011 Clément Schaff, Mahdi Ben Jelloul

This file is part of openFisca.

    openFisca is free software: you can redistribute it and/or modify
    it under the terms of the GNU General Public License as published by
    the Free Software Foundation, either version 3 of the License, or
    (at your option) any later version.

    openFisca is distributed in the hope that it will be useful,
    but WITHOUT ANY WARRANTY; without even the implied warranty of
    MERCHANTABILITY or FITNESS FOR A PARTICULAR PURPOSE.  See the
    GNU General Public License for more details.

    You should have received a copy of the GNU General Public License
    along with openFisca.  If not, see <http://www.gnu.org/licenses/>.
"""

from __future__ import division
import numpy as np
from src.lib.utils import Enum


def default_frequency_converter(from_ = None, to_= None):
    """
    Default function to convert Columns between different frequencies 
    """
    if (from_ is None) and (to_ is None):
        return lambda x: x

    if (from_ == "year") and (to_ == "trim"):
        return lambda x: x/4

    if (from_ == "rim") and (to_ == "year"):
        return lambda x: x*4

    if (from_ == "year") and (to_ == "month"):
        return lambda x: x/12 

    if (from_ == "month") and (to_ == "year"):
        return lambda x: 12*x
 


class Column(object):
    count = 0
<<<<<<< HEAD
    def __init__(self, label = None, default = 0, entity= 'ind', start = None, end = None, val_type = None, freq = "year"):
=======
    def __init__(self, label = None, default = 0, entity= 'ind', start = None, end = None, val_type = None, freq = 'year'):
>>>>>>> 5138e122
        super(Column, self).__init__()
        self.name = None
        self.label = label
        self.entity = entity
        self.start = start
        self.end = end
        self.val_type = val_type
        self.freq = freq
<<<<<<< HEAD
=======
        
>>>>>>> 5138e122
        self._order = Column.count
        Column.count += 1
        self._default = default
        self._dtype = float
<<<<<<< HEAD
        self._frequency_converter = default_frequency_converter
=======
         
>>>>>>> 5138e122
        
    def reset_count(self):
        """
        Reset the count of column to zero
        """
        Column.count = 0
       
class IntCol(Column):
    '''
    A column of integer
    '''
    def __init__(self, **kwargs):
        super(IntCol, self).__init__(**kwargs)
        self._dtype = np.int32
        
class EnumCol(IntCol):
    '''
    A column of integer with an enum
    '''
    def __init__(self, enum = None, **kwargs):
        super(EnumCol, self).__init__(**kwargs)
        self._dtype = np.int16
        if isinstance(enum, Enum):
            self.enum = enum
        else:
            self.enum = None            
            
class BoolCol(Column):
    '''
    A column of boolean
    '''
    def __init__(self, default = False, **kwargs):
        super(BoolCol, self).__init__(default=default, **kwargs)
        self._dtype = np.bool

class FloatCol(Column):
    '''
    A column of float 32
    '''
    def __init__(self, **kwargs):
        super(FloatCol, self).__init__(**kwargs)
        self._dtype = np.float32
        
class AgesCol(IntCol):
    '''
    A column of Int to store ages of people
    '''
    def __init__(self, default=-9999, **kwargs):
        super(AgesCol, self).__init__(default=default, **kwargs)
        
class DateCol(Column):
    '''
    A column of Datetime 64 to store dates of people
    '''
    def __init__(self, val_type="date", **kwargs):
        super(DateCol, self).__init__(val_type=val_type, **kwargs)
        self._dtype = np.datetime64

class Prestation(Column):
    """
    Prestation is a wraper around a function which takes some arguments and return a single array. 
    _P is a reserved kwargs intended to pass a tree of parametres to the function
    """
    count = 0
<<<<<<< HEAD
    def __init__(self, func, entity= 'ind', label = None, start = None, end = None, val_type = None, freq="year"):
        super(Prestation, self).__init__(label, entity=entity, start=start, end=end, val_type=val_type, freq=freq)

=======
    def __init__(self, func=None, entity= 'ind', label = None, start = None, end = None, val_type = None):
        super(Prestation, self).__init__(label=label, entity=entity, start=start, end=end, val_type=val_type)
        if func is None:
            raise Exception('a function to compute the prestation should be provided')
        
>>>>>>> 5138e122
        self._order = Prestation.count
        Prestation.count += 1
        
        # initialize attribute
        self._isCalculated = False
        self._option = {}
        self._func = func
        self._entity  = entity
        self._start = start
        self._end = end
        self._val_type = val_type
        self.entity  = entity

        
        self.inputs = set(func.__code__.co_varnames[:func.__code__.co_argcount])
        self._children  = set() # prestations immidiately affected by current prestation 
        self._parents = set() # prestations that current prestations depends on  
           
        # by default enable all the prestations 
        self._enabled    = True
       
        # check if the function func needs parameter tree _P
        self._needParam = '_P' in self.inputs
        if self._needParam:
            self.inputs.remove('_P')
            
        # check if the function func needs default parameter tree _P
        self._needDefaultParam = '_defaultP' in self.inputs
        if self._needDefaultParam:
            self.inputs.remove('_defaultP')
                
        # check if an option dict is passed to the function
        self._hasOption = '_option' in self.inputs
        if self._hasOption:
            self.inputs.remove('_option')
            self._option = func.func_defaults[0]
            for var in self._option:
                if var not in self.inputs:
                    raise Exception('%s in option but not in function args' % var)
                
        # check if a frequency dict is passed to the function
        self._has_freq = '_freq' in self.inputs
        if self._has_freq:
            self.inputs.remove('_freq')
            if self._hasOption:
                self._freq = func.func_defaults[1]
            else:
                self._freq = func.func_defaults[0]
                
            for var in self._freq:
                if var not in self.inputs:
                    raise Exception('%s in option but not in function args' % var)
                
    
    def set_enabled(self):
        self._enabled = True
 
    def set_disabled(self):
        self._enabled = False

    def add_child(self, prestation):
        self._children.add(prestation)
        prestation._parents.add(self)

class BoolPresta(Prestation, BoolCol):
    '''
    A Prestation inheriting from BoolCol
    '''
    def __init__(self, func, **kwargs):
        BoolCol.__init__(self, **kwargs)
        Prestation.__init__(self, func=func, **kwargs)

class IntPresta(Prestation, IntCol):
    '''
    A Prestation inheriting from IntCol
    '''
    def __init__(self, func, **kwargs):
        IntCol.__init__(self, **kwargs)
        Prestation.__init__(self, func, **kwargs)

class EnumPresta(Prestation, EnumCol):
    '''
    A Prestation inheriting from EnumCol
    '''
    def __init__(self, func, enum = None, **kwargs):
        EnumCol.__init__(self, enum = enum, **kwargs)
        Prestation.__init__(self, func, **kwargs)


#    def dep_resolve(self, resolved=set(), unresolved=set()):
#        '''
#        Dependency solver.
#        Algorithm found here http://www.electricmonk.nl/log/2008/08/07/dependency-resolving-algorithm/
#        '''
#        edges = self._parents
#        unresolved.add(self)
#        for edge in edges:
#            if edge not in resolved:
#                if edge in unresolved:
#                    raise Exception('Circular reference detected: %s -> %s' % (self._name, edge._name))
#                edge.dep_resolve(resolved, unresolved)
#        
#        resolved.add(self)
#        unresolved.remove(self)<|MERGE_RESOLUTION|>--- conflicted
+++ resolved
@@ -49,11 +49,8 @@
 
 class Column(object):
     count = 0
-<<<<<<< HEAD
-    def __init__(self, label = None, default = 0, entity= 'ind', start = None, end = None, val_type = None, freq = "year"):
-=======
     def __init__(self, label = None, default = 0, entity= 'ind', start = None, end = None, val_type = None, freq = 'year'):
->>>>>>> 5138e122
+
         super(Column, self).__init__()
         self.name = None
         self.label = label
@@ -62,19 +59,13 @@
         self.end = end
         self.val_type = val_type
         self.freq = freq
-<<<<<<< HEAD
-=======
-        
->>>>>>> 5138e122
+
         self._order = Column.count
         Column.count += 1
         self._default = default
         self._dtype = float
-<<<<<<< HEAD
         self._frequency_converter = default_frequency_converter
-=======
-         
->>>>>>> 5138e122
+
         
     def reset_count(self):
         """
@@ -139,17 +130,14 @@
     _P is a reserved kwargs intended to pass a tree of parametres to the function
     """
     count = 0
-<<<<<<< HEAD
+
     def __init__(self, func, entity= 'ind', label = None, start = None, end = None, val_type = None, freq="year"):
         super(Prestation, self).__init__(label, entity=entity, start=start, end=end, val_type=val_type, freq=freq)
 
-=======
-    def __init__(self, func=None, entity= 'ind', label = None, start = None, end = None, val_type = None):
-        super(Prestation, self).__init__(label=label, entity=entity, start=start, end=end, val_type=val_type)
+
         if func is None:
             raise Exception('a function to compute the prestation should be provided')
         
->>>>>>> 5138e122
         self._order = Prestation.count
         Prestation.count += 1
         
@@ -163,7 +151,6 @@
         self._val_type = val_type
         self.entity  = entity
 
-        
         self.inputs = set(func.__code__.co_varnames[:func.__code__.co_argcount])
         self._children  = set() # prestations immidiately affected by current prestation 
         self._parents = set() # prestations that current prestations depends on  
