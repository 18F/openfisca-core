# -*- coding:utf-8 -*-
# Copyright © 2011 Clément Schaff, Mahdi Ben Jelloul

"""
openFisca, Logiciel libre de simulation du système socio-fiscal français
Copyright © 2011 Clément Schaff, Mahdi Ben Jelloul

This file is part of openFisca.

    openFisca is free software: you can redistribute it and/or modify
    it under the terms of the GNU General Public License as published by
    the Free Software Foundation, either version 3 of the License, or
    (at your option) any later version.

    openFisca is distributed in the hope that it will be useful,
    but WITHOUT ANY WARRANTY; without even the implied warranty of
    MERCHANTABILITY or FITNESS FOR A PARTICULAR PURPOSE.  See the
    GNU General Public License for more details.

    You should have received a copy of the GNU General Public License
    along with openFisca.  If not, see <http://www.gnu.org/licenses/>.
"""

from __future__ import division
import numpy as np
from Config import CONF
from pandas import read_csv, DataFrame, concat
from core.calmar import calmar

from description import ModelDescription, Description

INDEX = ['men', 'fam', 'foy']

class DataTable(object):
    """
    Construct a SystemSf object is a set of Prestation objects
        * title [string]
        * comment [string]: text shown on the top of the first data item
    """
    def __init__(self, model_description, survey_data = None, scenario = None):
        super(DataTable, self).__init__()

        # Init instance attribute
        self.description = None
        self.scenario = None
        self._isPopulated = False
        self.col_names = []
        self.table = DataFrame()
        self.index = {}
        self._nrows = 0

        self.datesim = CONF.get('simulation', 'datesim')

        self.NMEN = CONF.get('simulation', 'nmen')
        self.MAXREV = CONF.get('simulation', 'maxrev')
        self.XAXIS = CONF.get('simulation', 'xaxis') + 'i'
        
        # Build the description attribute        
        if type(model_description) == type(ModelDescription):
            descr = model_description()
            self.description = Description(descr.columns)
        else:
            raise Exception("model_description should be an ModelDescription inherited class")

        self.col_names = self.description.col_names

        if (survey_data and scenario):
            raise Exception("should provide either survey_data or scenario but not both")
        elif survey_data:
            self.populate_from_survey_data(survey_data)
        elif scenario:
            self.populate_from_scenario(scenario)
        
    def gen_index(self, units):

        self.index = {'ind': {0: {'idxIndi':np.arange(self._nrows), 
                                  'idxUnit':np.arange(self._nrows)},
                      'nb': self._nrows},
                      'noi': {}}
        dct = self.index['noi']
        nois = self.table.noi.values
        listnoi = np.unique(nois)
        for noi in listnoi:
            idxIndi = np.sort(np.squeeze((np.argwhere(nois == noi))))
            idxUnit = np.searchsorted(listnoi, nois[idxIndi])
            temp = {'idxIndi':idxIndi, 'idxUnit':idxUnit}
            dct.update({noi: temp}) 
            
        for unit in units:
            enum = self.description.get_col('qui'+unit).enum
            try:
                idx = getattr(self.table, 'id'+unit).values
                qui = getattr(self.table, 'qui'+unit).values
                enum = self.description.get_col('qui'+unit).enum
            except:
                raise Exception('DataTable needs columns %s and %s to build index with unit %s' %
                          ('id' + unit, 'qui' + unit, unit))

            self.index[unit] = {}
            dct = self.index[unit]
            idxlist = np.unique(idx)
            dct['nb'] = len(idxlist)

            for full, person in enum:
                idxIndi = np.sort(np.squeeze((np.argwhere(qui == person))))
#                if (person == 0) and (dct['nb'] != len(idxIndi)):
#                    raise Exception('Invalid index for %s: There is %i %s and %i %s' %(unit, dct['nb'], unit, len(idxIndi), full))
                idxUnit = np.searchsorted(idxlist, idx[idxIndi])
                temp = {'idxIndi':idxIndi, 'idxUnit':idxUnit}
                dct.update({person: temp}) 
    
    def propagate_to_members(self, unit = 'men', col = "wprm"):
        '''
        Set the variable of all unit member to the value of the (head of) unit
        '''
        index = self.index[unit]
        value = self.get_value(col, index)
        enum = self.description.get_col('qui'+unit).enum
        for member in enum:
            self.set_value(col, value, index, opt = member[1])


    def inflate(self, totals):
        for varname in totals:
            if varname in self.table:
                x = sum(self.table[varname]*self.table['wprm'])/totals[varname]
                if x>0:
                    self.table[varname] = self.table[varname]/x

    def populate_from_survey_data(self, fname):
        with open(fname) as survey_data_file:
            self.table = read_csv(survey_data_file)

        self._nrows = self.table.shape[0]
        missing_col = []
        for col in self.description.columns.itervalues():
            if not col.name in self.table:
                missing_col.append(col.name)
                self.table[col.name] = col._default
            self.table[col.name].astype(col._dtype)

        if missing_col:
            message = "%i input variables missing\n" % len(missing_col)
            for var in missing_col:
                message += '  - '+ var + '\n'
            print Warning(message)
        
        for var in INDEX:
            if ('id' + var) in missing_col:
                raise Exception('Survey data needs variable %s' % ('id' + var))
            
            if ('qui' + var) in missing_col:
                raise Exception('Survey data needs variable %s' % ('qui' + var))

        
        self.gen_index(INDEX)
        self._isPopulated = True
#        self.set_zone_apl()
        
        self.set_value('wprm_init', self.get_value('wprm'),self.index['ind'])
#        self.calage()
        
#    def set_zone_apl(self):
#        data_dir = CONF.get('paths', 'data_dir')
#        fname = os.path.join(data_dir, 'zone_apl_imputation_data')
#
#        with open(fname, 'rb') as zone_apl_data:
#            zone = pickle.load(zone_apl_data)
#
#        code_vec = self.get_value('tu99') + 1e1*self.get_value('tau99') + 1e3*self.get_value('reg') + 1e5*self.get_value('pol99')        
#        zone_apl = self.get_value('zone_apl')
#        
#        for code in zone.keys():
#            if isinstance(zone[code], int):
#                zone_apl[code_vec == code] = zone[code]
#            else:
#                np.random.seed(0)
#                prob = np.random.rand(len(zone_apl[code_vec == code]))
#                zone_apl[code_vec == code] = 1+ (zone[code][1]>prob) + (zone[code][2]> prob ) 
#        self.set_value('zone_apl',zone_apl,self.index['men'])
#        print self.get_value('zone_apl')    

#    def calage(self):
#        data_dir = CONF.get('paths', 'data_dir')
#        year = self.datesim.year
#        if year <= 2008:
#            print 'calage'
#            # update weights with calmar (demography)
#            fname_men = os.path.join(data_dir, 'calage_men.csv')
#            f_tot = open(fname_men)
#            totals = read_csv(f_tot,index_col = (0,1))
#
#            marges = {}
#            for var, mod in totals.index:
#                if not marges.has_key(var):
#                    marges[var] = {}
#                
#                marges[var][mod] =  totals.get_value((var,mod),year)
#            f_tot.close()
#            
#            totalpop = marges.pop('totalpop')[0]
##            marges.pop('cstotpragr')
##            marges.pop('naf16pr')
##            marges.pop('typmen15')
##            marges.pop('ddipl')
##            marges.pop('ageq')
#            marges.pop('act5') # variable la plus problématique
#            param ={'use_proportions': True, 
#                    'method': 'logit', 'lo':.1, 'up': 10,
#                    'totalpop' : totalpop,
#                    'xtol': 1e-6}
#            self.update_weights(marges, param)
#        
#        #param  = {'totalpop': 62000000, 'use_proportions': True}
#
#        # inflate revenues on totals
#        fname = os.path.join(data_dir, 'calage.csv')
#        f_tot = open(fname)
#        totals = read_csv(f_tot,index_col = 0)
#        totals = totals[year]
#        f_tot.close()
#
#        self.inflate(totals)             

    def populate_from_scenario(self, scenario):
        self._nrows = self.NMEN*len(scenario.indiv)
        MAXREV = self.MAXREV
        datesim = self.datesim

        self.table = DataFrame()

        idmen = np.arange(60001, 60001 + self.NMEN)
        for noi, dct in scenario.indiv.iteritems():
            birth = dct['birth']
            age = datesim.year- birth.year
            agem = 12*(datesim.year- birth.year) + datesim.month - birth.month
            noidec = dct['noidec']
            noichef = dct['noichef']
            quifoy = self.description.get_col('quifoy').enum[dct['quifoy']]
            quifam = self.description.get_col('quifam').enum[dct['quifam']]
            quimen = self.description.get_col('quimen').enum[dct['quimen']]
            dct = {'noi': noi*np.ones(self.NMEN),
                   'age': age*np.ones(self.NMEN),
                   'agem': agem*np.ones(self.NMEN),
                   'quimen': quimen*np.ones(self.NMEN),
                   'quifoy': quifoy*np.ones(self.NMEN),
                   'quifam': quifam*np.ones(self.NMEN),
                   'idmen': idmen,
                   'idfoy': idmen*100 + noidec,
                   'idfam': idmen*100 + noichef}
            self.table = concat([self.table, DataFrame(dct)], ignore_index = True)

        self.gen_index(INDEX)

        for name in self.col_names:
            if not name in self.table:
                self.table[name] = self.description.get_col(name)._default
            
        index = self.index['men']
        nb = index['nb']
        for noi, dct in scenario.indiv.iteritems():
            for var, val in dct.iteritems():
                if var in ('birth', 'noipref', 'noidec', 'noichef', 'quifoy', 'quimen', 'quifam'): continue
                if not index[noi] is None:
                    self.set_value(var, np.ones(nb)*val, index, noi)

        index = self.index['foy']
        nb = index['nb']
        for noi, dct in scenario.declar.iteritems():
            for var, val in dct.iteritems():
                if not index[noi] is None:
                    self.set_value(var, np.ones(nb)*val, index, noi)

        index = self.index['men']
        nb = index['nb']
        for noi, dct in scenario.menage.iteritems():
            for var, val in dct.iteritems():
                if not index[noi] is None:
                    self.set_value(var, np.ones(nb)*val, index, noi)
            
        # set xaxis
        # TODO: how to set xaxis vals properly
        if self.NMEN>1:
            var = self.XAXIS
            vls = np.linspace(0, MAXREV, self.NMEN)
            self.set_value(var, vls, {0:{'idxIndi': index[0]['idxIndi'], 'idxUnit': index[0]['idxIndi']}})
        
        self._isPopulated = True

    def get_value(self, varname, index = None, opt = None, sum_ = False):
        '''
        method to read the value in an array
        index is a dict with the coordinates of each person in the array
            - if index is none, returns the whole column (every person)
            - if index is not none, return an array of length len(unit)
        opt is a dict with the id of the person for which you want the value
            - if opt is None, returns the value for the person 0 (i.e. 'vous' for 'foy', 'chef' for 'fam', 'pref' for 'men')
            - if opt is not None, return a dict with key 'person' and values for this person
        '''
        col = self.description.get_col(varname)
        dflt = col._default
        dtyp = col._dtype
        var = np.array(self.table[varname].values, dtype = col._dtype)
        if index is None:
            return var
        nb = index['nb']
        if opt is None:
            temp = np.ones(nb, dtype = dtyp)*dflt
            idx = index[0]
            temp[idx['idxUnit']] = var[idx['idxIndi']]
            return temp
        else:
            out = {}
            for person in opt:
                temp = np.ones(nb, dtype = dtyp)*dflt
                idx = index[person]
                temp[idx['idxUnit']] = var[idx['idxIndi']]
                out[person] = temp
            if sum_ is False:
                return out
            else:
                sumout = 0
                for val in out.itervalues():
                    sumout += val
                return sumout

    def set_value(self, varname, value, index, opt = None):
        if opt is None:
            idx = index[0]
        else:
            idx = index[opt]

        # this command should work on later pandas version...
        # self.table.ix[idx['idxIndi'], [varname]] = value

        # for now, we're doing it manually
        col = self.description.get_col(varname)
        values = self.table[varname].values
        
        dtyp = col._dtype
        temp = np.array(value, dtype = dtyp)
        var = np.array(values, dtype = dtyp)
        var[idx['idxIndi']] =  temp[idx['idxUnit']]
        self.table[varname] = var

    def to_csv(self, fname):
        self.table.to_csv(fname)
                  
    def __str__(self):
        return self.table.__str__()


    def update_weights(self, marges, param = {}, weights_in='wprm_init', weights_out='wprm', return_margins = False):

        data = {weights_in: self.get_value(weights_in, self.index['men'])}
        
        if marges:
            for var in marges:
                if var in self.col_names:
                    data[var] = self.get_value(var, self.index['men'])
#            else:
#                if var != "totalpop":
#                    data[var] = self.get_value(var, self.index['men'])
            try:
                val_pondfin, lambdasol, marge_new = calmar(data, marges, param = param, pondini=weights_in)
            except:
                raise Exception("Calmar error")
                return
        else:
            val_pondfin = data[weights_in]
            marge_new = {}

        self.set_value(weights_out, val_pondfin, self.index['men'])
        self.propagate_to_members( unit='men', col = weights_out)
        if return_margins:
            return marge_new    




class SystemSf(DataTable):
    def __init__(self, model_description, param, defaultParam = None):
        DataTable.__init__(self, model_description)
        self._primitives = set()
        self._param = param
        self._default_param = defaultParam
        self._inputs = None
        self.index = None
        self.reset()
        self.build()

    def get_primitives(self):
        """
        Return socio-fiscal system primitives, ie variable needed as inputs
        """
        return self._primitives

    def reset(self):
        """ sets all columns as not calculated """
        for col in self.description.columns.itervalues():
            col._isCalculated = False
    
    def build(self):
        # Build the closest dependencies  
        for col in self.description.columns.itervalues():
            # Disable column if necessary
            col.set_enabled()
            if col._start:
                if col._start > self.datesim: col.set_disabled()
            if col._end:
                if col._end < self.datesim: col.set_disabled()

            for input_varname in col.inputs:
                if input_varname in self.description.col_names:
                    input_col = self.description.get_col(input_varname)
                    input_col.add_child(col)
                else:                    
                    self._primitives.add(input_varname)
        
    def set_inputs(self, inputs):
        ''' sets the input DataTable '''
        if not isinstance(inputs, DataTable):
            raise TypeError('inputs must be a DataTable')
        # check if all primitives are provided by the inputs
<<<<<<< HEAD
        for prim in self._primitives:
            if not prim in inputs.col_names:
                print prim
                raise Exception('%s is a required input for %s and was not found in inputs' % prim)
=======
#        for prim in self._primitives:
#            if not prim in inputs.col_names:
#                raise Exception('%s is a required input and was not found in inputs' % prim)
>>>>>>> 4a25a209
        # store inputs and indexes and nrows
        self._inputs = inputs
        self.index = inputs.index
        self._nrows = inputs._nrows

        # initialize the pandas DataFrame to store data
        dct = {}
        for col in self.description.columns.itervalues():
            dflt = col._default
            dtyp = col._dtype
            dct[col.name] = np.ones(self._nrows, dtyp)*dflt
        
        self.table = DataFrame(dct)
        

    def calculate(self, varname = None):
        '''
        Solver: finds dependencies and calculate accordingly all needed variables 
        '''
        if varname is None:
            # TODO:
            for col in self.description.columns.itervalues():
                self.calculate(col.name)
            return "Will calculate all"

        col = self.description.get_col(varname)

        if not self._primitives <= self._inputs.col_names:
            raise Exception('%s are not set, use set_inputs before calling calculate. Primitives needed: %s, Inputs: %s' % (self._primitives - self._inputs.col_names, self._primitives, self._inputs.col_names))

        if col._isCalculated:
            return
        
        if not col._enabled:
            return

        idx = self.index[col._unit]

        required = set(col.inputs)
        funcArgs = {}
        for var in required:
            if var in self._inputs.col_names:
                if var in col._option: 
                    funcArgs[var] = self._inputs.get_value(var, idx, col._option[var])
                else:
                    funcArgs[var] = self._inputs.get_value(var, idx)
        
        for var in col._parents:
            parentname = var.name
            if parentname in funcArgs:
                print parentname
                raise Exception('%s provided twice: %s was found in primitives and in parents' %  (varname, varname))
            self.calculate(parentname)
            if parentname in col._option: 
                funcArgs[parentname] = self.get_value(parentname, idx, col._option[parentname])
            else:
                funcArgs[parentname] = self.get_value(parentname, idx)
        
        if col._needParam:
            funcArgs['_P'] = self._param
            required.add('_P')
            
        if col._needDefaultParam:
            funcArgs['_defaultP'] = self._default_param
            required.add('_defaultP')
        
        provided = set(funcArgs.keys())        
        if provided != required:
            raise Exception('%s missing: %s needs %s but only %s were provided' % (str(list(required - provided)), self._name, str(list(required)), str(list(provided))))
        self.set_value(varname, col._func(**funcArgs), idx)
        col._isCalculated = True<|MERGE_RESOLUTION|>--- conflicted
+++ resolved
@@ -422,16 +422,9 @@
         if not isinstance(inputs, DataTable):
             raise TypeError('inputs must be a DataTable')
         # check if all primitives are provided by the inputs
-<<<<<<< HEAD
-        for prim in self._primitives:
-            if not prim in inputs.col_names:
-                print prim
-                raise Exception('%s is a required input for %s and was not found in inputs' % prim)
-=======
 #        for prim in self._primitives:
 #            if not prim in inputs.col_names:
 #                raise Exception('%s is a required input and was not found in inputs' % prim)
->>>>>>> 4a25a209
         # store inputs and indexes and nrows
         self._inputs = inputs
         self.index = inputs.index
