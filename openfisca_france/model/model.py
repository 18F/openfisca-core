# -*- coding: utf-8 -*-


# OpenFisca -- A versatile microsimulation software
# By: OpenFisca Team <contact@openfisca.fr>
#
# Copyright (C) 2011, 2012, 2013, 2014 OpenFisca Team
# https://github.com/openfisca
#
# This file is part of OpenFisca.
#
# OpenFisca is free software; you can redistribute it and/or modify
# it under the terms of the GNU Affero General Public License as
# published by the Free Software Foundation, either version 3 of the
# License, or (at your option) any later version.
#
# OpenFisca is distributed in the hope that it will be useful,
# but WITHOUT ANY WARRANTY; without even the implied warranty of
# MERCHANTABILITY or FITNESS FOR A PARTICULAR PURPOSE.  See the
# GNU Affero General Public License for more details.
#
# You should have received a copy of the GNU Affero General Public License
# along with this program.  If not, see <http://www.gnu.org/licenses/>.


# TODO: actualiser la date des end (c'est souvent 2014 ou 2015)


from datetime import date
from functools import partial

from openfisca_core.columns import AgeCol, BoolCol, EnumCol, FloatCol, PeriodSizeIndependentIntCol
from openfisca_core.enumerations import Enum
from openfisca_core.formulas import (
    build_alternative_formula,
    build_dated_formula,
    build_select_formula,
    build_simple_formula,
    )

from .. import entities

# Import model modules.
from . import calage as cl
from . import cmu as cmu
from . import common as cm
from .cotisations_sociales import capital as cs_capital
from .cotisations_sociales import travail as cs_travail
from .cotisations_sociales import remplacement as cs_remplac
from .cotisations_sociales import lps as cs_lps  # TODO: remove frome here
from . import inversion_revenus as inv_rev
from . import irpp as ir
from . import irpp_charges_deductibles as cd
from . import irpp_credits_impots as ci
from . import irpp_plus_values_immo as immo
from . import irpp_reductions_impots as ri
from . import isf as isf
from . import lgtm as lg
# from .minima_sociaux import aah
from .minima_sociaux import asi_aspa
from .minima_sociaux import ass
from .minima_sociaux import rsa
from .prestations_familiales import aeeh
from .prestations_familiales import af
from .prestations_familiales import ars
from .prestations_familiales import asf
from .prestations_familiales import paje
from .prestations_familiales import cf
from . import pfam as pf
from . import th as th


build_alternative_formula = partial(
    build_alternative_formula,
    entity_class_by_symbol = entities.entity_class_by_symbol,
    )
build_dated_formula = partial(
    build_dated_formula,
    entity_class_by_symbol = entities.entity_class_by_symbol,
    )
build_select_formula = partial(
    build_select_formula,
    entity_class_by_symbol = entities.entity_class_by_symbol,
    )
build_simple_formula = partial(
    build_simple_formula,
    entity_class_by_symbol = entities.entity_class_by_symbol,
    )


############################################################
# Reproduction des pondérations
############################################################
build_simple_formula('mhsup', FloatCol(
    function = cs_travail._mhsup,
    url = u"http://impotsurlerevenu.org/fonctionnement-de-l-impot/209-heures-supplementaires-exonerees.php",
    ))
build_simple_formula('alv', FloatCol(
    function = ir._alv,
    url = u"http://vosdroits.service-public.fr/particuliers/F2.xhtml",
    ))

############################################################
# Cotisations sociales
############################################################

# Salaires
#    build_simple_formula('type_sal', EnumCol(function = cs_travail._type_sal,
#        label = u"Catégorie de salarié",
#        enum = Enum([
#            u"prive_non_cadre",
#            u"prive_cadre",
#            u"public_titulaire_etat",
#            u"public_titulaire_militaire",
#            u"public_titulaire_territoriale",
#            u"public_titulaire_hospitaliere",
#            u"public_non_titulaire",
#             ]),
#         url = u"http://fr.wikipedia.org/wiki/Professions_et_cat%C3%A9gories_socioprofessionnelles_en_France",
#         ))

build_select_formula(
    'salbrut',
    [
        ('sali', inv_rev._salbrut_from_sali),
        # ('salnet', inv_rev._salbrut_from_salnet),
        ('salnet', inv_rev._num_salbrut_from_salnet),
        ],
    FloatCol(
        label = u"Salaire brut ou traitement indiciaire brut",
        url = u"http://www.trader-finance.fr/lexique-finance/definition-lettre-S/Salaire-brut.html"),
    )

build_simple_formula(
    'primes',
    FloatCol(
        function = cs_travail._primes,
        label = u"Primes et indemnités des fonctionnaires",
        url = u"http://vosdroits.service-public.fr/particuliers/F465.xhtml",
    ))
build_simple_formula(
    'sal_h_b',
    FloatCol(
        function = cs_travail._sal_h_b,
        label = u"Salaire horaire brut",
        url = u"http://www.les-horaires.fr/pratique/smic-horaire.php",
    ))

#    build_simple_formula('taille_entreprise', EnumCol(function = cs_travail._taille_entreprise,
#        enum = Enum([
#            u"Non pertinent",
#            u"Moins de 10 salariés",
#            u"De 10 à 19 salariés",
#            u"De 20 à 249 salariés",
#            u"Plus de 250 salariés",
#            ]),
#        label = u"Catégorie de taille d'entreprise (pour calcul des cotisations sociales)",
#        url = u"http://www.insee.fr/fr/themes/document.asp?ref_id=ip1321",
#        ))

build_simple_formula('cotpat_contrib', FloatCol(function = cs_travail._cotpat_contrib,
    label = u"Cotisations sociales patronales contributives",
    url = u"http://fr.wikipedia.org/wiki/Cotisations_sociales",
    ))
build_simple_formula('taux_accident_travail', FloatCol(function = cs_travail._taux_accident_travail,
    label = u"Cotisations sociales patronales : accident du travail et maladies professionnelles",
    url = u"http://www.lesclesdelabanque.com/Web/Cdb/Entrepreneurs/Content.nsf/DocumentsByIDWeb/7APJB8?OpenDocument",
    ))
build_simple_formula('cotpat_accident', FloatCol(function = cs_travail._cotpat_accident,
    label = u"Cotisations sociales patronales : accident du travail et maladies professionnelles",
    url = u"http://www.lesclesdelabanque.com/Web/Cdb/Entrepreneurs/Content.nsf/DocumentsByIDWeb/7APJB8?OpenDocument",
    ))
build_simple_formula('cotpat_noncontrib', FloatCol(function = cs_travail._cotpat_noncontrib,
    label = u"Cotisations sociales patronales non contributives",
    url = u"http://www.lesclesdelabanque.com/Web/Cdb/Entrepreneurs/Content.nsf/DocumentsByIDWeb/7APJB8?OpenDocument",
    ))
build_simple_formula('cotpat_main_d_oeuvre', FloatCol(function = cs_travail._cotpat_main_d_oeuvre,
    label = u"Cotisations sociales patronales main d'oeuvre",
    url = u"http://www.lesclesdelabanque.com/Web/Cdb/Entrepreneurs/Content.nsf/DocumentsByIDWeb/7APJB8?OpenDocument",
    ))
build_simple_formula('cotpat_transport', FloatCol(function = cs_travail._cotpat_transport,
    label = u"Cotisations sociales patronales: versement transport",
    url = u"http://www.lesclesdelabanque.com/Web/Cdb/Entrepreneurs/Content.nsf/DocumentsByIDWeb/7APJB8?OpenDocument",
    ))
build_simple_formula('cotpat', FloatCol(function = cs_travail._cotpat,
    label = u"Cotisations sociales patronales",
    url = u"http://www.editions-tissot.fr/droit-travail/dictionnaire-droit-travail-definition.aspx?idDef=254&definition=Cotisations+patronales",
    ))
build_simple_formula('alleg_fillon', FloatCol(function = cs_travail._alleg_fillon,
    label = u"Allègements Fillon sur les bas salaires",
    url = u"http://travail-emploi.gouv.fr/informations-pratiques,89/fiches-pratiques,91/remuneration,113/l-allegement-de-charges-patronales,1031.html",
    ))
build_simple_formula('alleg_cice', FloatCol(function = cs_travail._alleg_cice,
    label = u"Crédit d'impôt compétitivité emploi",
    url = u"http://www.economie.gouv.fr/ma-competitivite/quest-que-credit-dimpot-pour-competitivite-et-lemploi",
    ))
build_simple_formula('taxes_sal', FloatCol(function = cs_travail._taxes_sal,
    label = u"Taxes sur les salaires pour les employeurs non soumis à la TVA",
    url = u"http://www.impots.gouv.fr/portal/dgi/public/professionnels.impot?espId=2&impot=TS&pageId=prof_ts&sfid=50",
    ))
build_simple_formula('tehr', FloatCol(function = cs_travail._tehr,
    label = u"taxe exceptionnelle de solidarité sur les très hautes rémunérations",
    url = u"http://vosdroits.service-public.fr/particuliers/F31130.xhtml",
    ))
build_simple_formula('salsuperbrut', FloatCol(function = cs_travail._salsuperbrut,
    label = u"Salaires super bruts",
    url = u"http://www.insee.fr/fr/methodes/default.asp?page=definitions/cout-salarial.htm"
    ))

build_simple_formula('cotsal_contrib', FloatCol(function = cs_travail._cotsal_contrib,
    label = u"Cotisations sociales salariales contributives",
    url = u"http://www.editions-tissot.fr/droit-travail/dictionnaire-droit-travail-definition.aspx?idDef=255&definition=Cotisations+salariales",
    ))
build_simple_formula('cotsal_noncontrib', FloatCol(function = cs_travail._cotsal_noncontrib,
    label = u"Cotisations sociales non salariales non-contributives",
    ))
build_simple_formula('cotsal', FloatCol(function = cs_travail._cotsal,
    label = u"Cotisations sociales salariales",
    url = u"http://vosdroits.service-public.fr/particuliers/F2302.xhtml#N100F8",
    ))

build_simple_formula('csgsald', FloatCol(function = cs_travail._csgsald,
    label = u"CSG déductible sur les salaires",
    url = u"http://vosdroits.service-public.fr/particuliers/F2329.xhtml",
    ))
build_simple_formula('csgsali', FloatCol(function = cs_travail._csgsali,
    label = u"CSG imposables sur les salaires",
    url = u"http://vosdroits.service-public.fr/particuliers/F2329.xhtml",
    ))
build_simple_formula('crdssal', FloatCol(function = cs_travail._crdssal,
    label = u"CRDS sur les salaires",
    url = u"http://vosdroits.service-public.fr/particuliers/N17580.xhtml",
    ))
build_simple_formula('sal', FloatCol(function = cs_travail._sal,
    label = u"Salaires imposables",
    url = u"http://www.jureka.fr/dico-francais-droit/lettre-s/definition-salaire-imposable",
    ))
build_simple_formula('salnet', FloatCol(function = cs_travail._salnet,
    label = u"Salaires nets d'après définition INSEE",
    url = u"http://www.trader-finance.fr/lexique-finance/definition-lettre-S/Salaire-net.html",
    ))

# Fonctionnaires
build_simple_formula('indemnite_residence', FloatCol(function = cs_travail._indemnite_residence,
    label = u"Indemnité de résidence (fonction publique)",
    url = u"http://www.fonction-publique.gouv.fr/fonction-publique/statut-et-remunerations-48",
    ))
build_simple_formula('supp_familial_traitement', FloatCol(function = cs_travail._supp_familial_traitement,
    label = u"Supplément familial de traitement (fonction publique)",
    start = date(2011, 1, 1),  # TODO: check this curious starting date
    url= u"http://www.fonction-publique.gouv.fr/fonction-publique/statut-et-remunerations-48",
    ))
build_simple_formula('cot_pat_pension_civile', FloatCol(function = cs_travail._cot_pat_pension_civile,
    label = u"Cotisation patronale pension civile",
    url = u"http://www.ac-besancon.fr/spip.php?article2662",
    ))
build_simple_formula('cot_sal_pension_civile', FloatCol(function = cs_travail._cot_sal_pension_civile,
    label = u"Cotisation salariale pension civile",
    url = u"http://www.ac-besancon.fr/spip.php?article2662",
    ))
build_simple_formula('cot_pat_rafp', FloatCol(function = cs_travail._cot_pat_rafp,
    label = u"Cotisation patronale RAFP",
    url = u"http://www.rafp.fr/Cotisations-et-autres-types-dabondement-CET-fr-ru99/Les-cotisations-ar223",
    ))
build_simple_formula('cot_sal_rafp', FloatCol(function = cs_travail._cot_sal_rafp,
    label = u"Cotisation salariale RAFP",
    url = u"http://www.rafp.fr/Cotisations-et-autres-types-dabondement-CET-fr-ru99/Les-cotisations-ar223",
    ))

# Revenus non-salariés
build_simple_formula('rev_microsocial', FloatCol(function = cs_travail._rev_microsocial,
    label = u"Revenu net des cotisations sociales pour le régime microsocial",
    start = date(2009, 1, 1),
    url = u"http://www.apce.com/pid6137/regime-micro-social.html",
    ))

# Allocations chômage
build_select_formula(
    'chobrut',
    [
        ('choi', inv_rev._chobrut_from_choi),
        # ('chonet', inv_rev._chobrut_from_chonet),
        ('chonet', inv_rev._num_chobrut_from_chonet),
        ],
    FloatCol(
        label = u"Allocations chômage brutes",
        url = u"http://vosdroits.service-public.fr/particuliers/N549.xhtml",
        ),
    )

build_simple_formula('csgchod', FloatCol(function = cs_remplac._csgchod,
    label = u"CSG déductible sur les allocations chômage",
    url = u"http://vosdroits.service-public.fr/particuliers/F2329.xhtml",
    ))
build_simple_formula('csgchoi', FloatCol(function = cs_remplac._csgchoi,
    label = u"CSG imposable sur les allocations chômage",
    url = u"http://vosdroits.service-public.fr/particuliers/F2329.xhtml",
    ))
build_simple_formula('crdscho', FloatCol(function = cs_remplac._crdscho,
    label = u"CRDS sur les allocations chômage",
    url = u"http://www.insee.fr/fr/methodes/default.asp?page=definitions/contrib-remb-dette-sociale.htm",
    ))
build_simple_formula('cho', FloatCol(function = cs_remplac._cho,
    label = u"Allocations chômage imposables",
    url = u"http://www.insee.fr/fr/methodes/default.asp?page=definitions/chomage.htm",
    ))
build_simple_formula('chonet', FloatCol(function = cs_remplac._chonet,
    label = u"Allocations chômage nettes",
    url = u"http://vosdroits.service-public.fr/particuliers/N549.xhtml",
    ))

# Pensions
build_select_formula(
    'rstbrut',
    [
        ('rsti', inv_rev._rstbrut_from_rsti),
        # ('rstnet', inv_rev._rstbrut_from_rstnet),
        ('rstnet', inv_rev._num_rstbrut_from_rstnet),
        ],
    FloatCol(
        label = u"Pensions de retraite brutes",
        url = u"http://vosdroits.service-public.fr/particuliers/N20166.xhtml",
        ),
    )

build_simple_formula('csgrstd', FloatCol(function = cs_remplac._csgrstd,
    label = u"CSG déductible sur les pensions de retraite",
    url = u"https://www.lassuranceretraite.fr/cs/Satellite/PUBPrincipale/Retraites/Paiement-Votre-Retraite/Prelevements-Sociaux?packedargs=null",
    ))
build_simple_formula('csgrsti', FloatCol(function = cs_remplac._csgrsti,
    label = u"CSG imposable sur les pensions de retraite",
    url = u"https://www.lassuranceretraite.fr/cs/Satellite/PUBPrincipale/Retraites/Paiement-Votre-Retraite/Prelevements-Sociaux?packedargs=null",
    ))
build_simple_formula('crdsrst', FloatCol(function = cs_remplac._crdsrst,
    label = u"CRDS sur les pensions de retraite",
    url = u"http://www.pensions.bercy.gouv.fr/vous-%C3%AAtes-retrait%C3%A9-ou-pensionn%C3%A9/le-calcul-de-ma-pension/les-pr%C3%A9l%C3%A8vements-effectu%C3%A9s-sur-ma-pension",
    ))
build_simple_formula('rst', FloatCol(function = cs_remplac._rst,
    label = u"Pensions de retraite imposables",
    url = u"http://vosdroits.service-public.fr/particuliers/F415.xhtml",
    ))
build_simple_formula('rstnet', FloatCol(function = cs_remplac._rstnet,
    label = u"Pensions de retraite nettes",
    url = u"http://vosdroits.service-public.fr/particuliers/N20166.xhtml",
    ))
build_simple_formula('casa', FloatCol(function = cs_remplac._casa,
    label = u"Contribution additionnelle de solidarité et d'autonomie",
    start = date(2013, 4, 1),
    url = u"http://www.service-public.fr/actualites/002691.html",
    ))

# Revenus du capital soumis au prélèvement libératoire
build_simple_formula('csg_cap_lib', FloatCol(function = cs_capital._csg_cap_lib,
    label = u"CSG sur les revenus du capital soumis au prélèvement libératoire",
    url = u"http://fr.wikipedia.org/wiki/Contribution_sociale_g%C3%A9n%C3%A9ralis%C3%A9e",
    ))
build_simple_formula('crds_cap_lib', FloatCol(function = cs_capital._crds_cap_lib,
    label = u"CRDS sur les revenus du capital soumis au prélèvement libératoire",
    url = u"http://fr.wikipedia.org/wiki/Contribution_pour_le_remboursement_de_la_dette_sociale",
    ))
build_simple_formula('prelsoc_cap_lib', FloatCol(function = cs_capital._prelsoc_cap_lib,
    label = u"Prélèvements sociaux sur les revenus du capital soumis au prélèvement libératoire",
    url = u"http://www.impots.gouv.fr/portal/dgi/public/particuliers.impot?pageId=part_ctrb_soc&paf_dm=popup&paf_gm=content&typePage=cpr02&sfid=501&espId=1&impot=CS",
    ))

# Revenus du capital soumis au barème
build_simple_formula('csg_cap_bar', FloatCol(function = cs_capital._csg_cap_bar,
    label = u"CSG sur les revenus du capital soumis au barème",
    url = u"http://fr.wikipedia.org/wiki/Contribution_sociale_g%C3%A9n%C3%A9ralis%C3%A9e",
    ))
build_simple_formula('crds_cap_bar', FloatCol(function = cs_capital._crds_cap_bar,
    label = u"CRDS sur les revenus du capital soumis au barème",
    url = u"http://fr.wikipedia.org/wiki/Contribution_pour_le_remboursement_de_la_dette_sociale",
    ))
build_dated_formula('prelsoc_cap_bar',
    [
        dict(start = date(2002, 1, 1),
          end = date(2005, 12, 31),
          function = cs_capital._prelsoc_cap_bar__2005,
         ),
        dict(start = date(2006, 1, 1),
          end = date(2008, 12, 31),
          function = cs_capital._prelsoc_cap_bar_2006_2008,
         ),
        dict(start = date(2009, 1, 1),
          end = date(2015, 12, 31),
          function = cs_capital._prelsoc_cap_bar_2009_,
         ),
    ],
    FloatCol(entity='ind',
    label = u"Prélèvements sociaux sur les revenus du capital soumis au barème",
    url = u"http://www.impots.gouv.fr/portal/dgi/public/particuliers.impot?pageId=part_ctrb_soc&paf_gm=content&typePage=cpr02&sfid=501&espId=1&impot=CS"))
# Revenus fonciers (sur les foyers)
build_simple_formula('csg_fon', FloatCol(function = cs_capital._csg_fon,
    entity = "foy",
    label = u"CSG sur les revenus fonciers",
    url = u"http://fr.wikipedia.org/wiki/Contribution_sociale_g%C3%A9n%C3%A9ralis%C3%A9e",
    ))
build_simple_formula('crds_fon', FloatCol(function = cs_capital._crds_fon,
    entity = "foy",
    label = u"CRDS sur les revenus fonciers",
    url = u"http://vosdroits.service-public.fr/particuliers/F2329.xhtml",
    ))
build_dated_formula('prelsoc_fon',
    [
        dict(start = date(2002, 1, 1),
          end = date(2005, 12, 31),
          function = cs_capital._prelsoc_fon__2005,
         ),
        dict(start = date(2006, 1, 1),
          end = date(2008, 12, 31),
          function = cs_capital._prelsoc_fon_2006_2008,
         ),
        dict(start = date(2009, 1, 1),
          end = date(2015, 12, 31),
          function = cs_capital._prelsoc_fon_2009_,
         ),
    ],
    FloatCol(entity="foy",
    label = u"Prélèvements sociaux sur les revenus fonciers",
    url = u"http://www.impots.gouv.fr/portal/dgi/public/particuliers.impot?pageId=part_ctrb_soc&paf_dm=popup&paf_gm=content&typePage=cpr02&sfid=501&espId=1&impot=CS",
    ))

# Plus values de cessions de valeurs mobilières
build_simple_formula('csg_pv_mo', FloatCol(function = cs_capital._csg_pv_mo,
    entity = "foy",
    label = u"CSG sur les plus-values de cession de valeurs mobilières",
    url = u"http://vosdroits.service-public.fr/particuliers/F21618.xhtml",
    ))
build_simple_formula('crds_pv_mo', FloatCol(function = cs_capital._crds_pv_mo,
    entity = "foy",
    label = u"CRDS sur les plus-values de cession de valeurs mobilières",
    url = u"http://fr.wikipedia.org/wiki/Contribution_pour_le_remboursement_de_la_dette_sociale",
    ))
build_dated_formula('prelsoc_pv_mo',
    [
        dict(start = date(2002, 1, 1),
          end = date(2005, 12, 31),
          function = cs_capital._prelsoc_pv_mo__2005,
         ),
        dict(start = date(2006, 1, 1),
          end = date(2008, 12, 31),
          function = cs_capital._prelsoc_pv_mo_2006_2008,
         ),
        dict(start = date(2009, 1, 1),
          end = date(2015, 12, 31),
          function = cs_capital._prelsoc_pv_mo_2009_,
         ),
    ],
    FloatCol(entity="foy",
    label = u"Prélèvements sociaux sur les plus-values de cession de valeurs mobilières",
    url = u"http://www.impots.gouv.fr/portal/dgi/public/particuliers.impot?pageId=part_ctrb_soc&paf_dm=popup&paf_gm=content&typePage=cpr02&sfid=501&espId=1&impot=CS"))
# Plus-values immobilières
build_simple_formula('csg_pv_immo', FloatCol(function = cs_capital._csg_pv_immo,
    entity = "foy",
    label = u"CSG sur les plus-values immobilières",
    url = u"http://fr.wikipedia.org/wiki/Contribution_sociale_g%C3%A9n%C3%A9ralis%C3%A9e",
    ))
build_simple_formula('crds_pv_immo', FloatCol(function = cs_capital._crds_pv_immo,
    entity = "foy",
    label = u"CRDS sur les plus-values immobilières",
    url = u"http://fr.wikipedia.org/wiki/Contribution_pour_le_remboursement_de_la_dette_sociale",
    ))
build_dated_formula('prelsoc_pv_immo',
    [
        dict(start = date(2002, 1, 1),
          end = date(2005, 12, 31),
          function = cs_capital._prelsoc_pv_immo__2005,
         ),
        dict(start = date(2006, 1, 1),
          end = date(2008, 12, 31),
          function = cs_capital._prelsoc_pv_immo_2006_2008,
         ),
        dict(start = date(2009, 1, 1),
          end = date(2015, 12, 31),
          function = cs_capital._prelsoc_pv_immo_2009_,
         ),
    ],
    FloatCol(entity="foy",
    label = u"Prélèvements sociaux sur les plus-values immobilières",
    url = u"http://www.pap.fr/argent/impots/les-plus-values-immobilieres/a1314/l-imposition-de-la-plus-value-immobiliere",
    ))
# Réforme Landais-Pikettty-Saez TODO: move out form here
build_simple_formula('base_csg', FloatCol(function = cs_lps._base_csg))
build_simple_formula('ir_lps', FloatCol(function = cs_lps._ir_lps,
    start = date(2010, 1, 1),
    url = u"http://www.impots.gouv.fr/portal/dgi/public/particuliers.impot?pageId=part_impot_revenu&espId=1&impot=IR&sfid=50",
    ))

############################################################
# Impôt sur le revenu
############################################################

build_alternative_formula(
    'age',
    [
        ir._age_from_birth,
        ir._age_from_agem,
        ],
    AgeCol(label = u"Âge (en années)", val_type = "age"),
    )
build_alternative_formula(
    'agem',
    [
        ir._agem_from_birth,
        ir._agem_from_age,
        ],
    AgeCol(label = u"Âge (en mois)", val_type = "months"),
    )

build_simple_formula('nbF', PeriodSizeIndependentIntCol(function = ir._nbF,
    cerfa_field = u'F',
    entity = 'foy',
    label = u"Nombre d'enfants à charge  non mariés de moins de 18 ans au 1er janvier de l'année de perception des"
        u" revenus, ou nés en durant la même année ou handicapés quel que soit leur âge",
    ))
build_simple_formula('nbG', PeriodSizeIndependentIntCol(function = ir._nbG,
    cerfa_field = u'G',
    entity = 'foy',
    label = u"Nombre d'enfants à charge titulaires de la carte d'invalidité",
    ))
# TODO: vérifier si c'est bien ça pour la nbH et la caseH qui suit
build_simple_formula('nbH', PeriodSizeIndependentIntCol(function = ir._nbH,
    cerfa_field = u'H',
    entity = 'foy',
    label = u"Nombre d'enfants à charge en résidence alternée, non mariés de moins de 18 ans au 1er janvier de"
        u" l'année de perception des revenus, ou nés durant la même année ou handicapés quel que soit leur âge",
    ))
build_simple_formula('nbI', PeriodSizeIndependentIntCol(function = ir._nbI,
    cerfa_field = u'I',
    entity = 'foy',
    label = u"Nombre d'enfants à charge en résidence alternée titulaires de la carte d'invalidité",
    ))
build_simple_formula('nbJ', PeriodSizeIndependentIntCol(function = ir._nbJ,
    cerfa_field = u'J',
    entity = 'foy',
    label = u"Nombre d'enfants majeurs célibataires sans enfant",
    ))
#    build_simple_formula('nbN', PeriodSizeIndependentIntCol(function = ir._nbN,
#        cerfa_field = u'N',
#        entity = 'foy',
#        label = u"Nombre d'enfants mariés/pacsés et d'enfants non mariés chargés de famille",
#        ))
#    build_simple_formula('nbR', PeriodSizeIndependentIntCol(function = ir._nbR,
#        cerfa_field = u'R',
#        entity = 'foy',
#        label = u"Nombre de titulaires de la carte invalidité d'au moins 80 %",
#        ))

build_simple_formula('marpac', BoolCol(function = ir._marpac,
    entity = 'foy'))
build_simple_formula('celdiv', BoolCol(function = ir._celdiv,
    entity = 'foy'))
build_simple_formula('veuf', BoolCol(function = ir._veuf,
    entity = 'foy'))
build_simple_formula('jveuf', BoolCol(function = ir._jveuf,
    entity = 'foy'))
build_simple_formula('nbptr', FloatCol(function = ir._nbptr,
    entity = 'foy',
    label = u"Nombre de parts",
    url = u"http://vosdroits.service-public.fr/particuliers/F2705.xhtml",
    ))
build_simple_formula('rbg', FloatCol(function = ir._rbg,
    entity = 'foy',
    label = u"Revenu brut global",
    url = u"http://www.documentissime.fr/dossiers-droit-pratique/dossier-19-l-impot-sur-le-revenu-les-modalites-generales-d-imposition/la-determination-du-revenu-imposable/le-revenu-brut-global.html",
    ))

# charges déductibles
build_simple_formula('cd_penali', FloatCol(function = cd._cd_penali,
    entity = 'foy',
    url = u"http://frederic.anne.free.fr/Cours/ITV.htm",
    ))
build_simple_formula('cd_acc75a', FloatCol(function = cd._cd_acc75a,
    entity = 'foy'))
build_dated_formula('cd_percap',
    [
        dict(start = date(2002, 1, 1),
          end = date(2002, 12, 31),
          function = cd._cd_percap_2002,
         ),
        dict(start = date(2003, 1, 1),
          end = date(2006, 12, 31),
          function = cd._cd_percap_2003_2006,
         ),
    ],
    FloatCol(entity='foy'))
build_simple_formula('cd_deddiv', FloatCol(function = cd._cd_deddiv,
    entity = 'foy'))
build_simple_formula('cd_doment', FloatCol(function = cd._cd_doment,
    entity = 'foy',
    start = date(2002, 1, 1),
    end = date(2005, 12, 31)))
build_simple_formula('cd_eparet', FloatCol(function = cd._cd_eparet,
    entity = 'foy',
    start = date(2004, 1, 1)))
build_simple_formula('cd_sofipe', FloatCol(function = cd._cd_sofipe,
    entity = 'foy',
    start = date(2002, 1, 1),
    end = date(2006, 12, 31)))
build_simple_formula('cd_cinema', FloatCol(function = cd._cd_cinema,
    entity = 'foy',
    start = date(2002, 1, 1),
    end = date(2005, 12, 31)))
build_simple_formula('cd_ecodev', FloatCol(function = cd._cd_ecodev,
    entity = 'foy',
    start = date(2007, 1, 1),
    end = date(2008, 12, 31)))
build_simple_formula('cd_grorep', FloatCol(function = cd._cd_grorep,
    entity = 'foy',
    start = date(2009, 1, 1)))

build_simple_formula('charges_deduc_reforme', FloatCol(function = cd._charges_deduc_reforme,
    entity = 'foy',
    url = u"http://www.bfmtv.com/economie/reforme-fiscale-csg-bientot-plus-deductible-l-impot-revenu-700700.html",
    ))
build_simple_formula('charge_loyer', FloatCol(function = cd._charge_loyer,
    entity = 'foy',
    url = u"http://vosdroits.service-public.fr/particuliers/F1991.xhtml",
    ))

build_simple_formula('rbg_int', FloatCol(function = cd._rbg_int,
    entity = 'foy',
    label = u"Revenu brut global intermédiaire",
    ))

build_dated_formula(
    'cd1',
    [dict(start = date(2002, 1, 1),
         end = date(2003, 12, 31),
         function = cd._cd1_2002_2003,
         ),
     dict(start = date(2004, 1, 1),
         end = date(2005, 12, 31),
         function = cd._cd1_2004_2005,
         ),
     dict(start = date(2006, 1, 1),
         end = date(2006, 12, 31),
         function = cd._cd1_2006,
         ),
     dict(start = date(2007, 1, 1),
         end = date(2008, 12, 31),
         function = cd._cd1_2007_2008,
         ),
     dict(start = date(2009, 1, 1),
         end = date(2013, 12, 31),
         function = cd._cd1_2009_2013,
         ),
     dict(start = date(2014, 1, 1),
         end = date(2014, 12, 31),
         function = cd._cd1_2014,
         ),
    ],
    FloatCol(entity = 'foy',
    label = u"Charges déductibles non plafonnées",
    url = u"http://impotsurlerevenu.org/definitions/215-charge-deductible.php"))

build_dated_formula(
    'cd2',
    [dict(start = date(2002, 1, 1),
         end = date(2005, 12, 31),
         function = cd._cd2_2002_2005,
         ),
     dict(start = date(2006, 1, 1),
         end = date(2006, 12, 31),
         function = cd._cd2_2006,
         ),
     dict(start = date(2007, 1, 1),
         end = date(2008, 12, 31),
         function = cd._cd2_2007_2008,
         ),
    ],
    FloatCol(entity = 'foy',
    label = u"Charges déductibles plafonnées",
    url = u"http://impotsurlerevenu.org/definitions/215-charge-deductible.php"))

build_simple_formula('charges_deduc', FloatCol(function = cd._charges_deduc,
    entity = 'foy',
    label = u"Charges déductibles",
    url = u"http://impotsurlerevenu.org/definitions/215-charge-deductible.php",
    ))

build_simple_formula('defrag', FloatCol(function = ir._defrag,
    entity = 'foy',
    label = u"Déficit agricole des années antérieures",
    ))

build_simple_formula('defacc', FloatCol(function = ir._defacc,
    entity = 'foy',
    label = u"Déficit industriels et commerciaux non professionnels des années antérieures",
    ))

build_simple_formula('defmeu', FloatCol(function = ir._defmeu,
    entity = 'foy',
    label = u"Déficit des locations meublées non professionnelles des années antérieures",
    ))

build_simple_formula('defncn', FloatCol(function = ir._defncn,
    entity = 'foy',
    label = u"Déficit non commerciaux non professionnels des années antérieures",
    ))

build_simple_formula('rfr_cd', FloatCol(function = cd._rfr_cd,
    entity = 'foy',
    label = u"Charges déductibles entrant dans le revenus fiscal de référence",
    url = u"http://impotsurlerevenu.org/definitions/215-charge-deductible.php",
    ))  # TODO

build_simple_formula('rng', FloatCol(function = ir._rng,
    entity = 'foy',
    label = u"Revenu net global",
    url = u"http://impotsurlerevenu.org/definitions/114-revenu-net-global.php",
    ))
build_simple_formula('rni', FloatCol(function = ir._rni,
    entity = 'foy',
    label = u"Revenu net imposable",
    url = u"http://impotsurlerevenu.org/definitions/115-revenu-net-imposable.php",
    ))

build_simple_formula('abat_spe', FloatCol(function = ir._abat_spe,
    entity = 'foy',
    label = u"Abattements spéciaux",
    url = u"http://bofip.impots.gouv.fr/bofip/2036-PGP",
    ))
build_simple_formula('alloc', FloatCol(function = ir._alloc,
    entity = 'foy',
    label = u"Allocation familiale pour l'ir",
    url = u"http://vosdroits.service-public.fr/particuliers/F3153.xhtml",
    ))
build_simple_formula('deficit_ante', FloatCol(function = ir._deficit_ante,
    entity = 'foy',
    label = u"Déficit global antérieur",
    url = u"http://impotsurlerevenu.org/declaration-de-revenus-fonciers-2044/796-deficits-anterieurs-restant-a-imputer-cadre-450.php",
    ))

build_simple_formula('rev_sal', FloatCol(function = ir._rev_sal))
build_simple_formula('salcho_imp', FloatCol(function = ir._salcho_imp))
build_simple_formula('rev_pen', FloatCol(function = ir._rev_pen))
build_simple_formula('pen_net', FloatCol(function = ir._pen_net))
build_simple_formula('indu_plaf_abat_pen', FloatCol(function = ir._indu_plaf_abat_pen,
    entity = 'foy'))
build_simple_formula('abat_sal_pen', FloatCol(function = ir._abat_sal_pen,
    start = date(2002, 1, 1),
    end = date(2005, 12, 31)))
build_simple_formula('sal_pen_net', FloatCol(function = ir._sal_pen_net))
build_simple_formula('rto', FloatCol(function = ir._rto,
    label = u'Rentes viagères (rentes à titre onéreux)',
    url = u"http://fr.wikipedia.org/wiki/Rente_viag%C3%A8re",
    ))
build_simple_formula('rto_net', FloatCol(function = ir._rto_net,
    label = u'Rentes viagères après abattements',
    url = u"http://www.lafinancepourtous.fr/Vie-professionnelle-et-retraite/Retraite/Epargne-retraite/La-rente-viagere/La-fiscalite-de-la-rente-viagere",
    ))
build_simple_formula('tspr', FloatCol(function = ir._tspr))

build_simple_formula('rev_cat_tspr', FloatCol(function = ir._rev_cat_tspr,
    entity = 'foy',
    label = u"Revenu catégoriel - Salaires, pensions et rentes",
    url = u"http://www.insee.fr/fr/methodes/default.asp?page=definitions/revenus-categoriesl.htm",
    ))
build_dated_formula('rev_cat_rvcm',
    [
        dict(start = date(2002, 1, 1),
          end = date(2004, 12, 31),
          function = ir._rev_cat_rvcm__2004,
         ),
        dict(start = date(2005, 1, 1),
          end = date(2012, 12, 31),
          function = ir._rev_cat_rvcm_2005_2012,
         ),
        dict(start = date(2013, 1, 1),
          end = date(2015, 12, 31),
          function = ir._rev_cat_rvcm_2013_,
         ),
<<<<<<< HEAD
    ],
    FloatCol(entity='foy',
    label = u'Revenu catégoriel - Capitaux',
    url = u"http://www.insee.fr/fr/methodes/default.asp?page=definitions/revenus-categoriesl.htm"))
build_simple_formula('rev_cat_rpns', FloatCol(function = ir._rev_cat_rpns,
    entity = 'foy',
    label = u'Revenu catégoriel - Rpns',
    url = u"http://www.insee.fr/fr/methodes/default.asp?page=definitions/revenus-categoriesl.htm",
    ))
build_simple_formula('rev_cat_rfon', FloatCol(function = ir._rev_cat_rfon,
    entity = 'foy',
    label = u'Revenu catégoriel - Foncier',
    url = u"http://www.insee.fr/fr/methodes/default.asp?page=definitions/revenus-categoriesl.htm",
    ))
build_simple_formula('rev_cat_pv', FloatCol(function = ir._rev_cat_pv,
    entity = 'foy',
    label = u'Revenu catégoriel - Plus-values',
    url = u"http://www.insee.fr/fr/methodes/default.asp?page=definitions/revenus-categoriesl.htm",
    start = date(2013, 1, 1)))
build_simple_formula('rev_cat', FloatCol(function = ir._rev_cat,
    entity = 'foy',
    label = u"Revenus catégoriels",
    url = u"http://www.insee.fr/fr/methodes/default.asp?page=definitions/revenus-categoriesl.htm",
    ))
build_simple_formula('deficit_rcm', FloatCol(function = ir._deficit_rcm,
    entity = 'foy',
    label = u'Deficit capitaux mobiliers',
    url = u"http://www.lefigaro.fr/impots/2008/04/25/05003-20080425ARTFIG00254-les-subtilites-des-revenus-de-capitaux-mobiliers-.php",
    start = date(2009,1,1)))
build_simple_formula('csg_deduc_patrimoine_simulated', FloatCol(function = ir._csg_deduc_patrimoine_simulated,
    entity = 'foy',
    label = u'Csg déductible sur le patrimoine simulée',
    url = u"http://www.impots.gouv.fr/portal/dgi/public/particuliers.impot?pageId=part_ctrb_soc&typePage=cpr02&sfid=503&espId=1&communaute=1&impot=CS",
    ))
build_simple_formula('csg_deduc_patrimoine', FloatCol(function = ir._csg_deduc_patrimoine,
    entity = 'foy',
    label = u'Csg déductible sur le patrimoine',
    url = u"http://www.impots.gouv.fr/portal/dgi/public/particuliers.impot?pageId=part_ctrb_soc&typePage=cpr02&sfid=503&espId=1&communaute=1&impot=CS",
    ))
build_simple_formula('csg_deduc', FloatCol(function = ir._csg_deduc,
    entity = 'foy',
    label = u'Csg déductible sur le patrimoine',
    url = u"http://www.impots.gouv.fr/portal/dgi/public/particuliers.impot?pageId=part_ctrb_soc&typePage=cpr02&sfid=503&espId=1&communaute=1&impot=CS",
    ))

build_dated_formula('plus_values',
    [
        dict(start = date(2007, 1, 1),
          end = date(2007, 12, 31),
          function = ir._plus_values__2007,
         ),
        dict(start = date(2008, 1, 1),
          end = date(2011, 12, 31),
          function = ir._plus_values_2008_2011,
         ),
        dict(start = date(2012, 1, 1),
          end = date(2012, 12, 31),
          function = ir._plus_values_2012,
         ),
        dict(start = date(2013, 1, 1),
          end = date(2015, 12, 31),
          function = ir._plus_values_2013_,
         ),
    ],
    FloatCol(entity='foy'))
build_simple_formula('ir_brut', FloatCol(function = ir._ir_brut,
    entity = 'foy'))
build_simple_formula('nb_pac', FloatCol(function = ir._nb_pac,
    entity = 'foy'))
build_simple_formula('nb_adult', FloatCol(function = ir._nb_adult,
    entity = 'foy'))
build_simple_formula('ir_ss_qf', FloatCol(function = ir._ir_ss_qf,
    entity = 'foy'))
build_simple_formula('ir_plaf_qf', FloatCol(function = ir._ir_plaf_qf,
    entity = 'foy'))
build_simple_formula('avantage_qf', FloatCol(function = ir._avantage_qf,
    entity = 'foy'))
build_simple_formula('nat_imp', FloatCol(function = ir._nat_imp,
    entity = 'foy'))
build_simple_formula('decote', FloatCol(function = ir._decote,
    entity = 'foy'))

# réductions d'impots
#    build_simple_formula('donapd', FloatCol(function = ri._donapd,
#        entity = 'foy'))
build_dated_formula(
    'donapd',
    [dict(start = date(2002, 1, 1),
         end = date(2010, 12, 31),
         function = ri._donapd_2002_2010,
         ),
     dict(start = date(2011, 1, 1),
         end = date(2013, 12, 31),
         function = ri._donapd_2011_2013,
         ),
    ],
=======
    ],
    FloatCol(entity='foy',
    label = u'Revenu catégoriel - Capitaux',
    url = u"http://www.insee.fr/fr/methodes/default.asp?page=definitions/revenus-categoriesl.htm"))
build_simple_formula('rev_cat_rpns', FloatCol(function = ir._rev_cat_rpns,
    entity = 'foy',
    label = u'Revenu catégoriel - Rpns',
    url = u"http://www.insee.fr/fr/methodes/default.asp?page=definitions/revenus-categoriesl.htm",
    ))
build_simple_formula('rev_cat_rfon', FloatCol(function = ir._rev_cat_rfon,
    entity = 'foy',
    label = u'Revenu catégoriel - Foncier',
    url = u"http://www.insee.fr/fr/methodes/default.asp?page=definitions/revenus-categoriesl.htm",
    ))
build_simple_formula('rev_cat_pv', FloatCol(function = ir._rev_cat_pv,
    entity = 'foy',
    label = u'Revenu catégoriel - Plus-values',
    url = u"http://www.insee.fr/fr/methodes/default.asp?page=definitions/revenus-categoriesl.htm",
    start = date(2013, 1, 1)))
build_simple_formula('rev_cat', FloatCol(function = ir._rev_cat,
    entity = 'foy',
    label = u"Revenus catégoriels",
    url = u"http://www.insee.fr/fr/methodes/default.asp?page=definitions/revenus-categoriesl.htm",
    ))
build_simple_formula('deficit_rcm', FloatCol(function = ir._deficit_rcm,
    entity = 'foy',
    label = u'Deficit capitaux mobiliers',
    url = u"http://www.lefigaro.fr/impots/2008/04/25/05003-20080425ARTFIG00254-les-subtilites-des-revenus-de-capitaux-mobiliers-.php",
    start = date(2009,1,1)))
build_simple_formula('csg_deduc_patrimoine_simulated', FloatCol(function = ir._csg_deduc_patrimoine_simulated,
    entity = 'foy',
    label = u'Csg déductible sur le patrimoine simulée',
    url = u"http://www.impots.gouv.fr/portal/dgi/public/particuliers.impot?pageId=part_ctrb_soc&typePage=cpr02&sfid=503&espId=1&communaute=1&impot=CS",
    ))
build_simple_formula('csg_deduc_patrimoine', FloatCol(function = ir._csg_deduc_patrimoine,
    entity = 'foy',
    label = u'Csg déductible sur le patrimoine',
    url = u"http://www.impots.gouv.fr/portal/dgi/public/particuliers.impot?pageId=part_ctrb_soc&typePage=cpr02&sfid=503&espId=1&communaute=1&impot=CS",
    ))
build_simple_formula('csg_deduc', FloatCol(function = ir._csg_deduc,
    entity = 'foy',
    label = u'Csg déductible sur le patrimoine',
    url = u"http://www.impots.gouv.fr/portal/dgi/public/particuliers.impot?pageId=part_ctrb_soc&typePage=cpr02&sfid=503&espId=1&communaute=1&impot=CS",
    ))

build_dated_formula('plus_values',
    [
        dict(start = date(2007, 1, 1),
          end = date(2007, 12, 31),
          function = ir._plus_values__2007,
         ),
        dict(start = date(2008, 1, 1),
          end = date(2011, 12, 31),
          function = ir._plus_values_2008_2011,
         ),
        dict(start = date(2012, 1, 1),
          end = date(2012, 12, 31),
          function = ir._plus_values_2012,
         ),
        dict(start = date(2013, 1, 1),
          end = date(2015, 12, 31),
          function = ir._plus_values_2013_,
         ),
    ],
    FloatCol(entity='foy'))
build_simple_formula('ir_brut', FloatCol(function = ir._ir_brut,
    entity = 'foy'))
build_simple_formula('nb_pac', FloatCol(function = ir._nb_pac,
    entity = 'foy'))
build_simple_formula('nb_adult', FloatCol(function = ir._nb_adult,
    entity = 'foy'))
build_simple_formula('ir_ss_qf', FloatCol(function = ir._ir_ss_qf,
    entity = 'foy'))
build_simple_formula('ir_plaf_qf', FloatCol(function = ir._ir_plaf_qf,
    entity = 'foy'))
build_simple_formula('avantage_qf', FloatCol(function = ir._avantage_qf,
    entity = 'foy'))
build_simple_formula('nat_imp', FloatCol(function = ir._nat_imp,
    entity = 'foy'))
build_simple_formula('decote', FloatCol(function = ir._decote,
    entity = 'foy'))

# réductions d'impots
#    build_simple_formula('donapd', FloatCol(function = ri._donapd,
#        entity = 'foy'))
build_dated_formula(
    'donapd',
    [dict(start = date(2002, 1, 1),
         end = date(2010, 12, 31),
         function = ri._donapd_2002_2010,
         ),
     dict(start = date(2011, 1, 1),
         end = date(2013, 12, 31),
         function = ri._donapd_2011_2013,
         ),
    ],
>>>>>>> 9d4661be
    FloatCol(entity = 'foy'))
#    build_simple_formula('dfppce', FloatCol(function = ri._dfppce,
#        entity = 'foy'))
build_dated_formula(
    'dfppce',
    [dict(start = date(2002, 1, 1),
         end = date(2003, 12, 31),
         function = ri._dfppce_2002_2003,
         ),
     dict(start = date(2004, 1, 1),
             end = date(2004, 12, 31),
             function = ri._dfppce_2004,
             ),
     dict(start = date(2005, 1, 1),
             end = date(2005, 12, 31),
             function = ri._dfppce_2005,
             ),
     dict(start = date(2006, 1, 1),
             end = date(2006, 12, 31),
             function = ri._dfppce_2006,
             ),
     dict(start = date(2007, 1, 1),
             end = date(2007, 12, 31),
             function = ri._dfppce_2007,
             ),
     dict(start = date(2008, 1, 1),
             end = date(2010, 12, 31),
             function = ri._dfppce_2008_2010,
             ),
     dict(start = date(2011, 1, 1),
         end = date(2011, 12, 31),
         function = ri._dfppce_2011,
         ),
     dict(start = date(2012, 1, 1),
         end = date(2012, 12, 31),
         function = ri._dfppce_2012,
         ),
     dict(start = date(2013, 1, 1),
         end = date(2013, 12, 31),
         function = ri._dfppce_2013,
         ),
    ],
    FloatCol(entity = 'foy'))

build_simple_formula('cotsyn', FloatCol(function = ri._cotsyn,
    entity = 'foy'))
build_dated_formula('resimm', [
     dict(start = date(2009, 1, 1),
         end = date(2010, 12, 31),
         function = ri._resimm_2009_2010,
         ),
     dict(start = date(2011, 1, 1),
         end = date(2011, 12, 31),
         function = ri._resimm_2011,
         ),
     dict(start = date(2012, 1, 1),
         end = date(2012, 12, 31),
         function = ri._resimm_2012,
         ),
     dict(start = date(2013, 1, 1),
         end = date(2013, 12, 31),
         function = ri._resimm_2013,
         ),
],
FloatCol(entity = 'foy'))
build_dated_formula('patnat', [
     dict(start = date(2010, 1, 1),
         end = date(2010, 12, 31),
         function = ri._patnat_2010,
         ),
     dict(start = date(2011, 1, 1),
         end = date(2011, 12, 31),
         function = ri._patnat_2011,
         ),
     dict(start = date(2012, 1, 1),
         end = date(2012, 12, 31),
         function = ri._patnat_2012,
         ),
     dict(start = date(2013, 1, 1),
         end = date(2013, 12, 31),
         function = ri._patnat_2013,
         ),
],
FloatCol(entity = 'foy'))
build_simple_formula('sofipe', FloatCol(function = ri._sofipe,
    entity = 'foy',
    start = date(2009, 1, 1),
    end = date(2011, 1, 1)))
build_dated_formula('saldom',
    [
     dict(start = date(2002, 1, 1),
         end = date(2004, 12, 31),
         function = ri._saldom_2002_2004,
         ),
     dict(start = date(2005, 1, 1),
         end = date(2006, 12, 31),
         function = ri._saldom_2005_2006,
         ),
     dict(start = date(2007, 1, 1),
         end = date(2008, 12, 31),
         function = ri._saldom_2007_2008,
         ),
     dict(start = date(2009, 1, 1),
         end = date(2013, 12, 31),
         function = ri._saldom_2009_2013,
         ),
    ],
    FloatCol(entity= 'foy'))
build_simple_formula('intagr', FloatCol(function = ri._intagr,
    entity = 'foy',
    start = date(2005, 1, 1)))
build_simple_formula('duflot', FloatCol(function = ri._duflot,
    entity = 'foy',
    start = date(2013, 1, 1)))
build_simple_formula('prcomp', FloatCol(function = ri._prcomp,
    entity = 'foy'))
build_dated_formula('spfcpi',
    [
     dict(start = date(2002, 1, 1), #quid d'avant 2002 ?
         end = date(2002, 12, 31),
         function = ri._spfcpi_2002,
         ),
     dict(start = date(2003, 1, 1),
         end = date(2006, 12, 31),
         function = ri._spfcpi_2003_2006,
         ),
     dict(start = date(2007, 1, 1),
         end = date(2010, 12, 31),
         function = ri._spfcpi_2007_2010,
         ),
     dict(start = date(2011, 1, 1),
         end = date(2013, 12, 31),
         function = ri._spfcpi_2011_2013,
         ),
     dict(start = date(2014, 1, 1),
         end = date(2014, 12, 31),
         function = ri._spfcpi_2014,
         ),
    ],
    FloatCol(entity= 'foy'))
build_simple_formula('mohist', FloatCol(function = ri._mohist,
    entity = 'foy',
    start = date(2008, 1, 1)))
build_simple_formula('sofica', FloatCol(function = ri._sofica,
    entity = 'foy',
    start = date(2006, 1, 1)))
build_dated_formula('cappme',
    [
     dict(start = date(2002, 1, 1), #quid d'avant 2002 ?
         end = date(2002, 12, 31),
         function = ri._cappme_2002,
         ),
     dict(start = date(2003, 1, 1),
         end = date(2003, 12, 31),
         function = ri._cappme_2003,
         ),
     dict(start = date(2004, 1, 1),
         end = date(2004, 12, 31),
         function = ri._cappme_2004,
         ),
     dict(start = date(2005, 1, 1),
         end = date(2008, 12, 31),
         function = ri._cappme_2005_2008,
         ),
     dict(start = date(2009, 1, 1),
         end = date(2010, 12, 31),
         function = ri._cappme_2009_2010,
         ),
     dict(start = date(2011, 1, 1),
         end = date(2011, 12, 31),
         function = ri._cappme_2011,
         ),
     dict(start = date(2012, 1, 1),
         end = date(2012, 12, 31),
         function = ri._cappme_2012,
         ),
     dict(start = date(2013, 1, 1),
         end = date(2013, 12, 31),
         function = ri._cappme_2013,
         ),
    ],
    FloatCol(entity= 'foy'))
build_simple_formula('repsoc', FloatCol(function = ri._repsoc,
    entity = 'foy',
    start = date(2003, 1, 1)))
build_dated_formula('invfor',
[
 dict(start = date(2002, 1, 1),
      end = date(2005, 12, 31),
      function = ri._invfor_2002_2005,
      ),
 dict(start = date(2006, 1, 1),
      end = date(2008, 12, 31),
      function = ri._invfor_2006_2008,
      ),
 dict(start = date(2009, 1, 1),
      end = date(2009, 12, 31),
      function = ri._invfor_2009,
      ),
 dict(start = date(2010, 1, 1),
      end = date(2010, 12, 31),
      function = ri._invfor_2010,
      ),
 dict(start = date(2011, 1, 1),
      end = date(2011, 12, 31),
      function = ri._invfor_2011,
      ),
 dict(start = date(2012, 1, 1),
      end = date(2012, 12, 31),
      function = ri._invfor_2012,
      ),
 dict(start = date(2013, 1, 1),
      end = date(2013, 12, 31),
      function = ri._invfor_2013,
      ),
],
FloatCol(entity = 'foy'))
build_simple_formula('deffor', FloatCol(function = ri._deffor,
    entity = 'foy',
    start = date(2006, 1, 1)))
build_simple_formula('daepad', FloatCol(function = ri._daepad,
    entity = 'foy'))
build_simple_formula('rsceha', FloatCol(function = ri._rsceha,
    entity = 'foy'))
build_dated_formula('invlst',
    [
     dict(start = date(2004, 1, 1),
          end = date(2004, 12, 31),
          function = ri._invlst_2004,
          ),
     dict(start = date(2005, 1, 1),
          end = date(2010, 12, 31),
          function = ri._invlst_2005_2010,
          ),
     dict(start = date(2011, 1, 1),
          end = date(2011, 12, 31),
          function = ri._invlst_2011,
          ),
     dict(start = date(2012, 1, 1),
          end = date(2012, 12, 31),
          function = ri._invlst_2012,
          ),
     dict(start = date(2013, 1, 1),
          end = date(2013, 12, 31),
          function = ri._invlst_2013,
          ),
    ],
    FloatCol(entity = 'foy'))
build_dated_formula('domlog',
    [
     dict(start = date(2002, 1, 1),
          end = date(2002, 12, 31),
          function = ri._domlog_2002,
          ),
     dict(start = date(2003, 1, 1),
          end = date(2004, 12, 31),
          function = ri._domlog_2003_2004,
          ),
     dict(start = date(2005, 1, 1),
          end = date(2007, 12, 31),
          function = ri._domlog_2005_2007,
          ),
     dict(start = date(2008, 1, 1),
          end = date(2008, 12, 31),
          function = ri._domlog_2008,
          ),
     dict(start = date(2009, 1, 1),
          end = date(2009, 12, 31),
          function = ri._domlog_2009,
          ),
     dict(start = date(2010, 1, 1),
          end = date(2010, 12, 31),
          function = ri._domlog_2010,
          ),
     dict(start = date(2011, 1, 1),
          end = date(2011, 12, 31),
          function = ri._domlog_2011,
          ),
     dict(start = date(2012, 1, 1),
          end = date(2012, 12, 31),
          function = ri._domlog_2012,
          ),
     dict(start = date(2013, 1, 1),
          end = date(2013, 12, 31),
          function = ri._domlog_2013,
          ),
    ],
    FloatCol(entity = 'foy'))
build_simple_formula('adhcga', FloatCol(function = ri._adhcga,
    entity = 'foy'))
build_dated_formula('creaen',
    [
     dict(start = date(2006, 1, 1),
          end = date(2008, 12, 31),
          function = ri._creaen_2006_2008,
          ),
     dict(start = date(2009, 1, 1),
          end = date(2009, 12, 31),
          function = ri._creaen_2009,
          ),
     dict(start = date(2010, 1, 1),
          end = date(2011, 12, 31),
          function = ri._creaen_2010_2011,
          ),
     dict(start = date(2012, 1, 1),
          end = date(2014, 12, 31),
          function = ri._creaen_2012_2014,
          ),
    ],
    FloatCol(entity = 'foy'))
build_simple_formula('ecpess', FloatCol(function = ri._ecpess,
    entity = 'foy'))
build_dated_formula('scelli',
    [
     dict(start = date(2009, 1, 1),
          end = date(2009, 12, 31),
          function = ri._scelli_2009,
          ),
     dict(start = date(2010, 1, 1),
          end = date(2010, 12, 31),
          function = ri._scelli_2010,
          ),
     dict(start = date(2011, 1, 1),
          end = date(2011, 12, 31),
          function = ri._scelli_2011,
          ),
     dict(start = date(2012, 1, 1),
          end = date(2012, 12, 31),
          function = ri._scelli_2012,
          ),
     dict(start = date(2013, 1, 1),
          end = date(2013, 12, 31),
          function = ri._scelli_2013,
          ),
    ],
    FloatCol(entity = 'foy'))
build_dated_formula('locmeu',
    [
     dict(start = date(2009, 1, 1),
          end = date(2009, 12, 31),
          function = ri._locmeu_2009,
          ),
     dict(start = date(2010, 1, 1),
          end = date(2010, 12, 31),
          function = ri._locmeu_2010,
          ),
     dict(start = date(2011, 1, 1),
          end = date(2011, 12, 31),
          function = ri._locmeu_2011,
          ),
     dict(start = date(2012, 1, 1),
          end = date(2012, 12, 31),
          function = ri._locmeu_2012,
          ),
     dict(start = date(2013, 1, 1),
          end = date(2013, 12, 31),
          function = ri._locmeu_2013,
          ),
    ],
    FloatCol(entity = 'foy'))
build_dated_formula('doment',
    [
     dict(start = date(2005, 1, 1),
          end = date(2005, 12, 31),
          function = ri._doment_2005,
          ),
     dict(start = date(2006, 1, 1),
          end = date(2008, 12, 31),
          function = ri._doment_2006_2008,
          ),
     dict(start = date(2009, 1, 1),
          end = date(2009, 12, 31),
          function = ri._doment_2009,
          ),
     dict(start = date(2010, 1, 1),
          end = date(2010, 12, 31),
          function = ri._doment_2010,
          ),
     dict(start = date(2011, 1, 1),
          end = date(2011, 12, 31),
          function = ri._doment_2011,
          ),
     dict(start = date(2012, 1, 1),
          end = date(2012, 12, 31),
          function = ri._doment_2012,
          ),
     dict(start = date(2013, 1, 1),
          end = date(2013, 12, 31),
          function = ri._doment_2013,
          ),
    ],
    FloatCol(entity = 'foy'))
build_dated_formula('domsoc',
    [
     dict(start = date(2010, 1, 1),
          end = date(2012, 12, 31),
          function = ri._domsoc_2010_2012,
          ),
     dict(start = date(2013, 1, 1),
          end = date(2013, 12, 31),
          function = ri._domsoc_2013,
          ),
    ],
    FloatCol(entity = 'foy'))
build_simple_formula('intemp', FloatCol(function = ri._intemp,
    entity = 'foy',
    start = date(2002, 1, 1),
    end = date(2003, 12, 31)))
build_dated_formula('garext',
    [
     dict(start = date(2002, 1, 1),
          end = date(2002, 12, 31),
          function = ri._garext_2002,
          ),
     dict(start = date(2003, 1, 1),
          end = date(2005, 12, 31),
          function = ri._garext_2003_2005,
          ),
    ],
    FloatCol(entity = 'foy'))
build_simple_formula('assvie', FloatCol(function = ri._assvie,
    entity = 'foy',
    start = date(2002, 1, 1),
    end = date(2004, 12, 31)))
build_simple_formula('invrev', FloatCol(function = ri._invrev,
    entity = 'foy',
    start = date(2002, 1, 1),
    end = date(2003, 12, 31)))
build_simple_formula('intcon', FloatCol(function = ri._intcon,
    entity = 'foy',
    start = date(2004, 1, 1),
    end = date(2005, 12, 31)))
build_simple_formula('ecodev', FloatCol(function = ri._ecodev,
    entity = 'foy',
    start = date(2009, 1, 1),
    end = date(2009, 12, 31)))

build_simple_formula('nb_pac2', FloatCol(function = ci._nb_pac2,
    entity = 'foy'))

build_simple_formula('creimp_exc_2008', FloatCol(function = ci._creimp_exc_2008,
    entity = 'foy'))

build_simple_formula('ip_net', FloatCol(function = ir._ip_net,
    entity = 'foy'))
#    build_simple_formula('reductions', FloatCol(function = ri._reductions,
#        entity = 'foy'))
build_dated_formula(
    'reductions',
    [dict(start = date(2002, 1, 1),
          end = date(2002, 12, 31),
          function = ri._reductions_2002,
          ),
     dict(start = date(2003, 1, 1),
          end = date(2004, 12, 31),
          function = ri._reductions_2003_2004,
          ),
     dict(start = date(2005, 1, 1),
          end = date(2005, 12, 31),
          function = ri._reductions_2005,
          ),
    dict(start = date(2006, 1, 1),
         end = date(2006, 12, 31),
         function = ri._reductions_2006,
         ),
     dict(start = date(2007, 1, 1),
          end = date(2007, 12, 31),
          function = ri._reductions_2007,
          ),
     dict(start = date(2008, 1, 1),
          end = date(2008, 12, 31),
          function = ri._reductions_2008,
          ),
     dict(start = date(2009, 1, 1),
          end = date(2009, 12, 31),
          function = ri._reductions_2009,
          ),
     dict(start = date(2010, 1, 1),
          end = date(2010, 12, 31),
          function = ri._reductions_2010,
          ),
     dict(start = date(2011, 1, 1),
          end = date(2011, 12, 31),
          function = ri._reductions_2011,
          ),
     dict(start = date(2012, 1, 1),
          end = date(2012, 12, 31),
          function = ri._reductions_2012,
          ),
     dict(start = date(2013, 1, 1),
          end = date(2013, 1, 1),
          function = ri._reductions_2013,
          ),
     ],
    FloatCol(entity = 'foy'))

build_simple_formula('iaidrdi', FloatCol(function = ir._iaidrdi,
    entity = 'foy'))
build_simple_formula('teicaa', FloatCol(function = ir._teicaa,
    entity = 'foy'))
build_simple_formula('cont_rev_loc', FloatCol(function = ir._cont_rev_loc,
    entity = 'foy',
    start = date(2001, 1, 1)))
build_simple_formula('iai', FloatCol(function = ir._iai,
    entity = 'foy',
    label = u"Impôt avant imputations",
    url = u"http://forum-juridique.net-iris.fr/finances-fiscalite-assurance/43963-declaration-impots.html",
    ))
build_simple_formula('cehr', FloatCol(function = ir._cehr,
    entity = 'foy',
    label = u"Contribution exceptionnelle sur les hauts revenus",
    url = u"http://www.legifrance.gouv.fr/affichCode.do?cidTexte=LEGITEXT000006069577&idSectionTA=LEGISCTA000025049019",
    ))
#    build_simple_formula('cesthra', FloatCol(function = ir._cesthra,
#        entity = 'foy',
#        start = date(2013, 1, 1),
#        )) # PLF 2013, amendement rejeté
build_dated_formula('imp_lib',# TODO: Check - de 2000euros
    [
        dict(start = date(2002, 1, 1),
          end = date(2007, 12, 31),
          function = ir._imp_lib__2007,
         ),
        dict(start = date(2008, 1, 1),
          end = date(2012, 12, 31),
          function = ir._imp_lib_2008_,
         ),
    ],
    FloatCol(entity='foy',
    url = u"http://www.impots.gouv.fr/portal/dgi/public/particuliers.impot?pageId=part_ctrb_soc&paf_dm=popup&paf_gm=content&typePage=cpr02&sfid=501&espId=1&impot=CS"))
build_simple_formula('assiette_vente', FloatCol(function = ir._micro_social_vente,
    entity = 'foy',
    start = date(2009, 1, 1)))
build_simple_formula('assiette_service', FloatCol(function = ir._micro_social_service,
    entity = 'foy',
    start = date(2009, 1, 1)))
build_simple_formula('assiette_proflib', FloatCol(function = ir._micro_social_proflib,
    entity = 'foy',
    start = date(2009, 1, 1)))
build_simple_formula('microsocial', FloatCol(function = ir._micro_social_2009_,
    entity = 'foy',
    start = date(2009, 1, 1),
    url = u"http://fr.wikipedia.org/wiki/R%C3%A9gime_micro-social",
    ))
build_simple_formula('taux_effectif', FloatCol(function = ir._taux_effectif,
    entity = 'foy',
    start = date(2009, 1, 1)))
build_simple_formula('microentreprise', FloatCol(function = ir._micro_entreprise,
    entity = 'foy',
    start = date(2009, 1, 1)))

# Prime pour l'emploi
build_simple_formula('rev_act_nonsal', FloatCol(function = ir._rev_act_nonsal,
    entity = 'ind'))
build_simple_formula('rev_act_sal', FloatCol(function = ir._rev_act_sal,
    entity = 'ind'))
build_simple_formula('rev_act', FloatCol(function = ir._rev_act,
    entity = 'ind'))
build_simple_formula('ppe_coef', FloatCol(function = ir._ppe_coef,
    entity = 'foy'))
build_simple_formula('ppe_base', FloatCol(function = ir._ppe_base))
build_simple_formula('ppe_coef_tp', FloatCol(function = ir._ppe_coef_tp))
build_simple_formula('ppe_elig', BoolCol(function = ir._ppe_elig,
    entity = 'foy'))
build_simple_formula('ppe_elig_i', BoolCol(function = ir._ppe_elig_i))
build_simple_formula('ppe_rev', FloatCol(function = ir._ppe_rev))
build_simple_formula('ppe_brute', FloatCol(function = ir._ppe_brute,
    entity = 'foy',
    label = u"Prime pour l'emploi brute",
    ))
build_simple_formula('ppe', FloatCol(function = ir._ppe,
    entity = 'foy',
    label = u"Prime pour l'emploi",
    url = u"http://vosdroits.service-public.fr/particuliers/F2882.xhtml",
    ))

# Autres crédits d'impôts
#    build_simple_formula('creimp', FloatCol(function = ci._creimp,
#        entity = 'foy')) #TODO : adrien transform as credit_impot

build_dated_formula('creimp',  #TODO: Change name to credits_impot (before, take care of imputations)
    [
        dict(  #right way to ident dictionary
            start = date(2002, 1, 1),
            end = date(2002, 12, 31),
            function = ci._creimp_2002,
            ),
        dict(start = date(2003, 1, 1),
                 end = date(2003, 12, 31),
                 function = ci._creimp_2003,
                 ),
        dict(start = date(2004, 1, 1),
                 end = date(2004, 12, 31),
                 function = ci._creimp_2004,
<<<<<<< HEAD
                 ),
        dict(start = date(2005, 1, 1),
                 end = date(2005, 12, 31),
                 function = ci._creimp_2005,
                 ),
=======
                 ),
        dict(start = date(2005, 1, 1),
                 end = date(2005, 12, 31),
                 function = ci._creimp_2005,
                 ),
>>>>>>> 9d4661be

        dict(start = date(2006, 1, 1),
                 end = date(2006, 12, 31),
                 function = ci._creimp_2006,
                 ),
        dict(start = date(2007, 1, 1),
                 end = date(2007, 12, 31),
                 function = ci._creimp_2007,
                 ),
        dict(start = date(2008, 1, 1),
                 end = date(2008, 12, 31),
                 function = ci._creimp_2008,
                 ),
        dict(start = date(2009, 1, 1),
                 end = date(2009, 12, 31),
                 function = ci._creimp_2009,
                 ),
        dict(start = date(2010, 1, 1),
                 end = date(2011, 12, 31),
                 function = ci._creimp_2010_2011,
                 ),

        dict(start = date(2012, 1, 1),
                 end = date(2012, 12, 31),
                 function = ci._creimp_2012,
                 ),
        dict(start = date(2013, 1, 1),
                 end = date(2013, 12, 31),
                 function = ci._creimp_2013,
                 ),
        ],
    FloatCol(entity = 'foy'))
build_dated_formula('accult',
 [
  dict(start = date(2002, 1, 1),
       end = date(2012, 12, 31),
       function = ci._accult,
      ),
  dict(start = date(2012, 1, 1),
       end = date(2013, 12, 31),
       function = ri._accult,
      )
 ],
 FloatCol(entity = 'foy'))
build_simple_formula('percvm', FloatCol(function = ci._percvm,
    end = date(2010, 12, 31),
    entity = 'foy',
    start = date(2010, 1, 1),
    ))
build_simple_formula('direpa', FloatCol(function = ci._direpa,
    entity = 'foy'))
build_dated_formula('mecena',
 [
  dict(start = date(2003, 1, 1),
       end = date(2012, 12, 31),
       function = ci._mecena,
      ),
  dict(start = date(2012, 1, 1),
       end = date(2013, 12, 31),
       function = ri._mecena,
      )
 ],
 FloatCol(entity = 'foy'))
build_simple_formula('prlire', FloatCol(function = ci._prlire,
    entity = 'foy',
    label = u"Prélèvement libératoire à restituer (case 2DH)",
    end = date(2013, 12, 31)))
build_dated_formula('aidper',
[
<<<<<<< HEAD
	 dict(start = date(2002, 1, 1),
      end = date(2003, 12, 31),
      function = ci._aidper_2002_2003,
     ),
	 dict(start = date(2004, 1, 1),
      end = date(2005, 12, 31),
      function = ci._aidper_2004_2005,
     ),
	 dict(start = date(2006, 1, 1),
      end = date(2009, 12, 31),
      function = ci._aidper_2006_2009,
     ),
	 dict(start = date(2010, 1, 1),
      end = date(2011, 12, 31),
      function = ci._aidper_2010_2011,
     ),
	 dict(start = date(2012, 1, 1),
      end = date(2012, 12, 31),
      function = ci._aidper_2012,
     ),
	 dict(start = date(2013, 1, 1),
=======
     dict(start = date(2002, 1, 1),
      end = date(2003, 12, 31),
      function = ci._aidper_2002_2003,
     ),
     dict(start = date(2004, 1, 1),
      end = date(2005, 12, 31),
      function = ci._aidper_2004_2005,
     ),
     dict(start = date(2006, 1, 1),
      end = date(2009, 12, 31),
      function = ci._aidper_2006_2009,
     ),
     dict(start = date(2010, 1, 1),
      end = date(2011, 12, 31),
      function = ci._aidper_2010_2011,
     ),
     dict(start = date(2012, 1, 1),
      end = date(2012, 12, 31),
      function = ci._aidper_2012,
     ),
     dict(start = date(2013, 1, 1),
>>>>>>> 9d4661be
      end = date(2013, 12, 31),
      function = ci._aidper_2013,
     ),
],
FloatCol(entity='foy'))
build_dated_formula('quaenv',
[
<<<<<<< HEAD
	 dict(start = date(2005, 1, 1),
      end = date(2005, 12, 31),
      function = ci._quaenv_2005,
     ),
	 dict(start = date(2006, 1, 1),
      end = date(2008, 12, 31),
      function = ci._quaenv_2006_2008,
     ),
	 dict(start = date(2009, 1, 1),
      end = date(2009, 12, 31),
      function = ci._quaenv_2009,
     ),
	 dict(start = date(2010, 1, 1),
      end = date(2011, 12, 31),
      function = ci._quaenv_2010_2011,
     ),
	 dict(start = date(2012, 1, 1),
=======
     dict(start = date(2005, 1, 1),
      end = date(2005, 12, 31),
      function = ci._quaenv_2005,
     ),
     dict(start = date(2006, 1, 1),
      end = date(2008, 12, 31),
      function = ci._quaenv_2006_2008,
     ),
     dict(start = date(2009, 1, 1),
      end = date(2009, 12, 31),
      function = ci._quaenv_2009,
     ),
     dict(start = date(2010, 1, 1),
      end = date(2011, 12, 31),
      function = ci._quaenv_2010_2011,
     ),
     dict(start = date(2012, 1, 1),
>>>>>>> 9d4661be
      end = date(2012, 12, 31),
      function = ci._quaenv_2012,
     ),
  dict(start = date(2013, 1, 1),
      end = date(2013, 12, 31),
      function = ci._quaenv_2013,
     ),
],
FloatCol(entity='foy'))
build_simple_formula('quaenv_bouquet', FloatCol(function = ci._quaenv_bouquet,
    entity = 'foy',
    start = date(2013, 1, 1)))
build_simple_formula('drbail', FloatCol(function = ci._drbail,
    entity = 'foy'))
build_simple_formula('ci_garext', FloatCol(function = ci._ci_garext,
    entity = 'foy',
    start = date(2005, 1, 1)))
build_dated_formula('preetu',
    [
        dict(start = date(2005, 1, 1),
          end = date(2005, 12, 31),
          function = ci._preetu_2005,
         ),
        dict(start = date(2006, 1, 1),
          end = date(2007, 12, 31),
          function = ci._preetu_2006_2007,
         ),
        dict(start = date(2008, 1, 1),
          end = date(2015, 12, 31),
          function = ci._preetu_2008_,
         ),
    ],
    FloatCol(entity='foy'))
build_dated_formula('saldom2',
    [
        dict(start = date(2007, 1, 1),
          end = date(2008, 12, 31),
          function = ci._saldom2_2007_2008,
         ),
        dict(start = date(2009, 1, 1),
          end = date(2013, 12, 31),
          function = ci._saldom2_2009_,
         ),
    ],
    FloatCol(entity='foy'))
build_dated_formula('inthab',
[
<<<<<<< HEAD
	 dict(start = date(2007, 1, 1),
      end = date(2007, 12, 31),
      function = ci._inthab_2007,
     ),
	 dict(start = date(2008, 1, 1),
      end = date(2008, 12, 31),
      function = ci._inthab_2008,
     ),
	 dict(start = date(2009, 1, 1),
      end = date(2009, 12, 31),
      function = ci._inthab_2009,
     ),
	 dict(start = date(2010, 1, 1),
      end = date(2010, 12, 31),
      function = ci._inthab_2010,
     ),
	 dict(start = date(2011, 1, 1),
      end = date(2011, 12, 31),
      function = ci._inthab_2011,
     ),
	 dict(start = date(2012, 1, 1),
=======
     dict(start = date(2007, 1, 1),
      end = date(2007, 12, 31),
      function = ci._inthab_2007,
     ),
     dict(start = date(2008, 1, 1),
      end = date(2008, 12, 31),
      function = ci._inthab_2008,
     ),
     dict(start = date(2009, 1, 1),
      end = date(2009, 12, 31),
      function = ci._inthab_2009,
     ),
     dict(start = date(2010, 1, 1),
      end = date(2010, 12, 31),
      function = ci._inthab_2010,
     ),
     dict(start = date(2011, 1, 1),
      end = date(2011, 12, 31),
      function = ci._inthab_2011,
     ),
     dict(start = date(2012, 1, 1),
>>>>>>> 9d4661be
      end = date(2013, 12, 31),
      function = ci._inthab_2012_2013,
     ),
],
FloatCol(entity='foy'))
build_simple_formula('assloy', FloatCol(function = ci._assloy,
    entity = 'foy',
    start = date(2005, 1, 1)))
build_simple_formula('autent', FloatCol(function = ci._autent,
    entity = 'foy',
    start = date(2009, 1, 1)))
build_simple_formula('acqgpl', FloatCol(function = ci._acqgpl,
    entity = 'foy',
    start = date(2002, 1, 1),
    end = date(2007, 12, 31)))
build_simple_formula('divide', FloatCol(function = ci._divide,
    entity = 'foy',
    start = date(2005, 1, 1),
    end = date(2009, 12, 31)))
build_simple_formula('aidmob', FloatCol(function = ci._aidmob,
    entity = 'foy',
    start = date(2005, 1, 1),
    end = date(2008, 12, 31)))

build_simple_formula('jeunes', FloatCol(function = ci._jeunes_2005_2008,
    entity = 'foy',
    start = date(2005, 1, 1),
    end = date(2008, 12, 31)))
build_simple_formula('jeunes_ind', FloatCol(function = ci._jeunes_ind,
    entity = 'ind',
    start = date(2005, 1, 1),
    end = date(2008, 12, 31)))
build_dated_formula(
    'credits_impot',  # TODO: Change name to imputations
    [
        dict(start = date(2002, 1, 1),
             end = date(2002, 12, 31),
             function = ci._credits_impot_2002,
             ),
        dict(start = date(2003, 1, 1),
             end = date(2004, 12, 31),
             function = ci._credits_impot_2003_2004,
             ),
        dict(start = date(2005, 1, 1),
             end = date(2006, 12, 31),
             function = ci._credits_impot_2005_2006,
             ),
        dict(start = date(2007, 1, 1),
             end = date(2007, 12, 31),
             function = ci._credits_impot_2007,
             ),
        dict(start = date(2008, 1, 1),
             end = date(2008, 12, 31),
             function = ci._credits_impot_2008,
             ),
        dict(start = date(2009, 1, 1),
             end = date(2009, 12, 31),
             function = ci._credits_impot_2009,
             ),
        dict(start = date(2010, 1, 1),
             end = date(2010, 12, 31),
             function = ci._credits_impot_2010,
             ),
        dict(start = date(2011, 1, 1),
             end = date(2011, 12, 31),
             function = ci._credits_impot_2011,
             ),
        dict(start = date(2012, 1, 1),
             end = date(2012, 12, 31),
             function = ci._credits_impot_2012,
             ),
        dict(start = date(2013, 1, 1),
             end = date(2013, 12, 31),
             function = ci._credits_impot_2013,
             ),
        ],
    FloatCol(entity = 'foy'),
    )

build_simple_formula('irpp', FloatCol(function = ir._irpp,
    entity = 'foy',
    label = u"Impôt sur le revenu des personnes physiques",
    url = u"http://www.impots.gouv.fr/portal/dgi/public/particuliers.impot?pageId=part_impot_revenu&espId=1&impot=IR&sfid=50",
    ))

build_simple_formula('rfr', FloatCol(function = ir._rfr,
    entity = 'foy',
    label = u"Revenu fiscal de référence",
    ))
build_simple_formula('rfr_rvcm', FloatCol(function = ir._rfr_rvcm,
    entity = 'foy'))

#    build_simple_formula('alv', FloatCol(function = ir._alv))
build_simple_formula('glo', FloatCol(function = ir._glo,
    label = u"Gain de levée d'options",
    url = u"http://www.officeo.fr/imposition-au-bareme-progressif-de-l-impot-sur-le-revenu-des-gains-de-levee-d-options-sur-actions-et-attributions-d-actions-gratuites",
    ))
build_simple_formula('rag', FloatCol(function = ir._rag,
    url = u"http://www.impots.gouv.fr/portal/dgi/public/professionnels.impot?espId=2&impot=BA&pageId=prof_ba&sfid=50",
    ))
build_simple_formula('ric', FloatCol(function = ir._ric,
    url = u"http://www.impots.gouv.fr/portal/dgi/public/professionnels.impot?pageId=prof_bic&espId=2&impot=BIC&sfid=50",
    ))
build_simple_formula('rac', FloatCol(function = ir._rac,
    url = u"http://vosdroits.service-public.fr/particuliers/F1225.xhtml",
    ))
build_simple_formula('rnc', FloatCol(function = ir._rnc,
    url = u"http://www.impots.gouv.fr/portal/dgi/public/professionnels.impot?espId=2&pageId=prof_bnc&impot=BNC&sfid=50",
    ))
build_simple_formula('rpns', FloatCol(function = ir._rpns))
build_simple_formula('fon', FloatCol(function = ir._fon,
    entity = 'foy',
    url = u"http://impotsurlerevenu.org/definitions/220-revenu-foncier.php",
    ))

build_simple_formula('rpns_mvct', FloatCol(function = ir._rpns_mvct))
build_simple_formula('rpns_pvct', FloatCol(function = ir._rpns_pvct))
build_simple_formula('rpns_mvlt', FloatCol(function = ir._rpns_mvlt))
build_simple_formula('rpns_pvce', FloatCol(function = ir._rpns_pvce))
build_simple_formula('rpns_exon', FloatCol(function = ir._rpns_exon))
build_simple_formula('rpns_i', FloatCol(function = ir._rpns_i))

build_simple_formula('rev_cap_bar', FloatCol(function = ir._rev_cap_bar,
    entity = 'foy',
    url = u"http://fr.wikipedia.org/wiki/Revenu#Revenu_du_Capital",
    ))
build_dated_formula('rev_cap_lib',
    [
        dict(start = date(2002, 1, 1),
          end = date(2007, 12, 31),
          function = ir._rev_cap_lib__2007,
         ),
        dict(start = date(2008, 1, 1),
          end = date(2015, 12, 31),
          function = ir._rev_cap_lib_2008_,
         ),
    ],
    FloatCol(entity='foy',
    url = u"http://fr.wikipedia.org/wiki/Revenu#Revenu_du_Capital"))
build_simple_formula('avf', FloatCol(function = ir._avf,
    entity = 'foy'))

###########################################################
# Impôt sur le revenu afférent à la plus-value immobilière
###########################################################

build_simple_formula('ir_pv_immo', FloatCol(function = immo._ir_pv_immo,
                          entity = 'foy',
                          label = u"Impôt sur le revenu afférent à la plus-value immobilière",
    url = u"http://www.impots.gouv.fr/portal/dgi/public/popup?espId=1&typePage=cpr02&docOid=documentstandard_2157",
    ))

############################################################
# Impôt de solidarité sur la fortune
############################################################
build_simple_formula('isf_imm_bati', FloatCol(function = isf._isf_imm_bati,
    entity = 'foy'))
build_simple_formula('isf_imm_non_bati', FloatCol(function = isf._isf_imm_non_bati,
    entity = 'foy'))
build_simple_formula('isf_actions_sal', FloatCol(function = isf._isf_actions_sal,
    entity = 'foy',
    start = date(2006, 1, 1)))
build_simple_formula('isf_droits_sociaux', FloatCol(function = isf._isf_droits_sociaux,
    entity = 'foy'))
build_simple_formula('ass_isf', FloatCol(function = isf._ass_isf,
    entity = 'foy'))
build_dated_formula('isf_iai',
    [
        dict(start = date(2011, 1, 1),
          end = date(2015, 12, 31),
          function = isf._isf_iai_2011_,
         ),
        dict(start = date(2002, 1, 1),
          end = date(2010, 12, 31),
          function = isf._isf_iai__2010,
         ),
    ],
    FloatCol(entity='foy'))
build_simple_formula('tot_impot', FloatCol(function = isf._tot_impot,
    entity = 'foy'))
build_simple_formula('isf_avant_plaf', FloatCol(function = isf._isf_avant_plaf,
    entity = 'foy'))
build_simple_formula('isf_avant_reduction', FloatCol(function = isf._isf_avant_reduction,
    entity = 'foy'))
build_simple_formula('isf_reduc_pac', FloatCol(function = isf._isf_reduc_pac,
    entity = 'foy'))
build_simple_formula('isf_inv_pme', FloatCol(function = isf._isf_inv_pme,
    entity = 'foy',
    start = date(2008, 1, 1)))
build_simple_formula('isf_org_int_gen', FloatCol(function = isf._isf_org_int_gen,
    entity = 'foy'))
build_simple_formula('revetproduits', FloatCol(function = isf._revetproduits,
    entity = 'foy'))
build_dated_formula('isf_apres_plaf',
    [
        dict(start = date(2002, 1, 1),
          end = date(2011, 12, 31),
          function = isf._isf_apres_plaf__2011,
         ),
        dict(start = date(2012, 1, 1),
          end = date(2012, 12, 31),
          function = isf._isf_apres_plaf_2012,
         ),
        dict(start = date(2013, 1, 1),
          end = date(2015, 12, 31),
          function = isf._isf_apres_plaf_2013_,
         ),
    ],
    FloatCol(entity='foy'))
build_simple_formula('decote_isf', FloatCol(function = isf._decote_isf_2013_,
    entity = 'foy',
    start = date(2013, 1, 1)))
build_simple_formula('isf_tot', FloatCol(function = isf._isf_tot,
    entity = 'foy',
    url = u"http://www.impots.gouv.fr/portal/dgi/public/particuliers.impot?pageId=part_isf&espId=1&impot=ISF&sfid=50",
    ))

############################################################
#                            Bouclier Fiscal
############################################################
build_simple_formula('rvcm_plus_abat', FloatCol(function = isf._rvcm_plus_abat,
    entity = 'foy'))
build_simple_formula('maj_cga', FloatCol(function = isf._maj_cga,
    entity = 'foy'))

build_simple_formula('bouclier_rev', FloatCol(function = isf._bouclier_rev,
                            entity = 'foy',
                            start = date(2006, 1, 1),
                            end = date(2010, 12, 31)))
build_simple_formula('bouclier_imp_gen', FloatCol(function = isf._bouclier_imp_gen,
                                entity = 'foy',
                                start = date(2006, 1, 1),
                                end = date(2010, 12, 31)))
build_simple_formula('restitutions', FloatCol(function = isf._restitutions,
                            entity = 'foy',
                            start = date(2006, 1, 1),
                            end = date(2010, 12, 31)))
build_simple_formula('bouclier_sumimp', FloatCol(function = isf._bouclier_sumimp,
                               entity = 'foy',
                               start = date(2006, 1, 1),
                               end = date(2010, 12, 31)))
build_simple_formula('bouclier_fiscal', FloatCol(function = isf._bouclier_fiscal,
                               entity = 'foy',
                               start = date(2006, 1, 1),
                               end = date(2010, 12, 31),
                               url = u"http://fr.wikipedia.org/wiki/Bouclier_fiscal",
    ))

# TODO: inclure aussi les dates si nécessaire start = date(2007,1,1)

############################################################
# Prestations familiales
############################################################

build_simple_formula('etu', BoolCol(function = pf._etu,
    label = u"Indicatrice individuelle étudiant",
    ))
build_simple_formula('biact', BoolCol(function = pf._biact,
    entity = 'fam',
    label = u"Indicatrice de biactivité",
    ))
build_simple_formula('concub', BoolCol(function = pf._concub,
    entity = 'fam',
    label = u"Indicatrice de vie en couple",
    ))
build_simple_formula('maries', BoolCol(function = pf._maries,
    entity = 'fam'))
build_simple_formula('nb_par', FloatCol(function = pf._nb_par,
    entity = 'fam',
    label = u"Nombre de parents",
    ))
build_simple_formula('smic55', BoolCol(function = pf._smic55,
    label = u"Indicatrice individuelle d'un salaire supérieur à 55% du smic",
    ))
build_simple_formula('isol', BoolCol(function = pf._isol,
    entity = 'fam'))

build_simple_formula('div', FloatCol(function = pf._div))
build_simple_formula('rev_coll', FloatCol(function = pf._rev_coll))
build_simple_formula('br_pf_i', FloatCol(function = pf._br_pf_i,
    label = 'Base ressource individuele des prestations familiales'))
build_simple_formula('br_pf', FloatCol(function = pf._br_pf,
    entity = 'fam',
    label = 'Base ressource des prestations familiales'))

build_simple_formula('af_nbenf', FloatCol(function = af._af_nbenf,
    entity = 'fam',
    label = u"Nombre d'enfant au sens des AF",
    ))
build_simple_formula('af_base', FloatCol(function = af._af_base,
    entity = 'fam',
    label = 'Allocations familiales - Base'))
build_simple_formula('af_majo', FloatCol(function = af._af_majo,
    entity = 'fam',
    label = 'Allocations familiales - Majoration pour age',
    url = u"https://www.caf.fr/aides-et-services/s-informer-sur-les-aides/petite-enfance/les-allocations-familiales-af-0",
    ))
build_simple_formula('af_forf', FloatCol(function = af._af_forf,
    entity = 'fam',
    label = 'Allocations familiales - Forfait 20 ans',
    url = u"http://www.cleiss.fr/docs/regimes/regime_france4.html",
    start = date(2003, 7, 1)))
build_simple_formula('af', FloatCol(function = af._af,
    entity = 'fam',
    label = u"Allocations familiales",
    url = u"https://www.caf.fr/aides-et-services/s-informer-sur-les-aides/petite-enfance/les-allocations-familiales-af-0",
    ))

build_simple_formula('cf_temp', FloatCol(function = cf._cf,
    entity = 'fam',
    label = u"Complément familial avant d'éventuels cumuls",
    url = u"http://vosdroits.service-public.fr/particuliers/F13214.xhtml",
    ))
build_simple_formula('asf_elig', BoolCol(function = asf._asf_elig,
    entity = 'fam'))
build_simple_formula('asf_nbenf', PeriodSizeIndependentIntCol(function = asf._asf_nbenf,
    entity = 'fam'))
build_simple_formula('asf', FloatCol(function = asf._asf,
    entity = 'fam',
    label = u"Allocation de soutien familial",
    url = u"http://vosdroits.service-public.fr/particuliers/F815.xhtml",
    ))

build_simple_formula('ars', FloatCol(function = ars._ars,
    entity = 'fam',
    label = u"Allocation de rentrée scolaire",
    url = u"http://vosdroits.service-public.fr/particuliers/F1878.xhtml",
    ))


build_simple_formula('paje_base_temp', FloatCol(function = paje._paje_base,
    entity = 'fam',
    label = u"Allocation de base de la PAJE sans tenir compte d'éventuels cumuls",
    start = date(2004, 1, 1)))
build_simple_formula('paje_base', FloatCol(function = paje._paje_cumul,
    entity = 'fam',
    label = u"Allocation de base de la PAJE",
    start = date(2004, 1, 1),
    url = u"http://vosdroits.service-public.fr/particuliers/F2552.xhtml",
    ))

build_simple_formula('paje_nais', FloatCol(function = paje._paje_nais,
    entity = 'fam',
    label = u"Allocation de naissance de la PAJE",
    start = date(2004, 1, 1),
    url = u"http://vosdroits.service-public.fr/particuliers/F2550.xhtml",
    ))
build_simple_formula('paje_clca', FloatCol(function = paje._paje_clca,
    entity = 'fam',
    label = u"PAJE - Complément de libre choix d'activité",
    start = date(2004, 1, 1),
    url = u"http://vosdroits.service-public.fr/particuliers/F313.xhtml",
    ))
build_simple_formula('paje_clca_taux_plein', BoolCol(function = paje._paje_clca_taux_plein,
    entity = 'fam',
    label = u"Indicatrice Clca taux plein",
    start = date(2004, 1, 1),
    url = u"http://vosdroits.service-public.fr/particuliers/F313.xhtml",
    ))
build_simple_formula('paje_clca_taux_partiel', BoolCol(function = paje._paje_clca_taux_partiel,
    entity = 'fam',
    label = u"Indicatrice Clca taux partiel",
    start = date(2004, 1, 1),
    url = u"http://vosdroits.service-public.fr/particuliers/F313.xhtml",
    ))
build_simple_formula('paje_colca', FloatCol(function = paje._paje_colca,
    entity = 'fam',
    label = u"PAJE - Complément optionnel de libre choix d'activité",
    start = date(2004, 1, 1),
    url = u"http://vosdroits.service-public.fr/particuliers/F15110.xhtml",
    ))
build_simple_formula('paje_clmg', FloatCol(function = paje._paje_clmg,
    entity = 'fam',
    label = u"PAJE - Complément de libre choix du mode de garde",
    start = date(2004, 1, 1),
    url = u"http://www.caf.fr/aides-et-services/s-informer-sur-les-aides/petite-enfance/le-complement-de-libre-choix-du-mode-de-garde",
    ))
build_simple_formula('paje', FloatCol(function = paje._paje,
    entity = 'fam',
    label = u"PAJE - Ensemble des prestations",
    start = date(2004, 1, 1),
    url = u"http://www.caf.fr/aides-et-services/s-informer-sur-les-aides/petite-enfance/la-prestation-d-accueil-du-jeune-enfant-paje-0",
    ))


build_simple_formula('cf', FloatCol(function = cf._cf_cumul,
    entity = 'fam',
    label = u"Complément familial",
    url = u"http://vosdroits.service-public.fr/particuliers/F13214.xhtml",
    ))
build_dated_formula('aeeh',
    [
        dict(start = date(2002, 1, 1),
          end = date(2002, 12, 31),
          function = aeeh._aeeh__2002,
         ),
        dict(start = date(2003, 1, 1),
          end = date(2015, 12, 31),
          function = aeeh._aeeh_2003_,
         ),
    ],
    FloatCol(entity='fam',
    label = u"Allocation d'éducation de l'enfant handicapé",
    url = u"http://vosdroits.service-public.fr/particuliers/N14808.xhtml"))
build_simple_formula('ape_temp', FloatCol(function = paje._ape,
    entity = 'fam',
    label = u"Allocation parentale d'éducation",
    end = date(2004, 1, 1),
    url = u"http://fr.wikipedia.org/wiki/Allocation_parentale_d'%C3%A9ducation_en_France",
    ))
build_simple_formula('apje_temp', FloatCol(function = paje._apje,
    entity = 'fam',
    label = u"Allocation pour le jeune enfant",
    end = date(2004, 1, 1),
    url = u"http://vosdroits.service-public.fr/particuliers/F2552.xhtml",
    ))
build_simple_formula('ape', FloatCol(function = paje._ape_cumul,
    entity = 'fam',
    label = u"Allocation parentale d'éducation",
    end = date(2004, 1, 1),
    url = u"http://fr.wikipedia.org/wiki/Allocation_parentale_d'%C3%A9ducation_en_France",
    ))
build_simple_formula('apje', FloatCol(function = paje._apje_cumul,
    entity = 'fam',
    label = u"Allocation pour le jeune enfant",
    end = date(2004, 1, 1),
    url = u"http://vosdroits.service-public.fr/particuliers/F2552.xhtml",
    ))

build_simple_formula('crds_pfam', FloatCol(function = pf._crds_pfam,
    entity = 'fam',
    label = u"CRDS (prestations familiales)",
    url = u"http://www.cleiss.fr/docs/regimes/regime_francea1.html",
    ))

# En fait en vigueur pour les enfants nés avant 2004 ...
# TODO Gestion du cumul apje ape
############################################################
# Allocations logement
############################################################

build_simple_formula('br_al', FloatCol(function = lg._br_al,
    entity = 'fam',
    label = u"Base ressource des allocations logement",
    ))
build_simple_formula('al_pac', FloatCol(function = lg._al_pac,
    entity = 'fam',
    label = u"Nombre de personnes à charge au sens des allocations logement",
    ))
build_simple_formula('al', FloatCol(function = lg._al,
    entity = 'fam',
    label = u"Allocation logement (indifferrenciée)",
    ))
build_simple_formula('alf', FloatCol(function = lg._alf,
    entity = 'fam',
    label = u"Allocation logement familiale",
    url = u"http://vosdroits.service-public.fr/particuliers/F13132.xhtml",
    ))
build_simple_formula('als', FloatCol(function = lg._als,
    entity = 'fam',
    label = u"Allocation logement sociale",
    url = u"http://vosdroits.service-public.fr/particuliers/F1280.xhtml",
    ))
build_simple_formula('als_nonet', FloatCol(function = lg._als_nonet,
    entity = 'fam',
    label = u"Allocation logement sociale (non étudiant)",
    ))
build_simple_formula('alset', FloatCol(function = lg._alset,
    entity = 'fam',
    label = u"Allocation logement sociale étudiante",
    url = u"https://www.caf.fr/actualites/2012/etudiants-tout-savoir-sur-les-aides-au-logement",
    ))
build_simple_formula('apl', FloatCol(function = lg._apl,
    entity = 'fam',
    label = u"Aide personalisée au logement",
    url = u"http://vosdroits.service-public.fr/particuliers/F12006.xhtml",
    ))
build_simple_formula('crds_lgtm', FloatCol(function = lg._crds_lgtm,
    entity = 'fam',
    label = u"CRDS (allocation logement)",
    url = u"http://vosdroits.service-public.fr/particuliers/F17585.xhtml",
    ))
build_simple_formula('zone_apl', EnumCol(function = lg._zone_apl, default = 2,
    entity = 'men',
    enum = Enum([
        u"Non renseigné",
        u"Zone 1",
        u"Zone 2",
        u"Zone 3",
        ]),
    label = u"Zone APL",
    ))

############################################################
# RSA/RMI
############################################################

build_simple_formula('div_ms', FloatCol(function = rsa._div_ms))
build_simple_formula('rfon_ms', FloatCol(function = rsa._rfon_ms))
build_simple_formula('enceinte_fam', BoolCol(function = rsa._enceinte_fam, entity = 'fam'))
build_simple_formula('rsa_forfait_asf', FloatCol(function = rsa._rsa_forfait_asf,
    entity = 'fam',
    label = u"Allocation de soutien familial forfaitisée pour le RSA",
    start = date(2014, 4, 1)))
<<<<<<< HEAD
=======
build_simple_formula('ra_rsa', FloatCol(function = rsa._ra_rsa,
    label = u"Revenus d'activité du Rsa",
    ))
build_simple_formula('br_rmi_i', FloatCol(function = rsa._br_rmi_i))
build_simple_formula('br_rmi_ms', FloatCol(function = rsa._br_rmi_ms))
>>>>>>> 9d4661be
build_dated_formula('br_rmi_pf',
    [
        dict(start = date(2002, 1, 1),
            end = date(2003, 12, 31),
            function = rsa._br_rmi_pf__2003,
         ),
        dict(start = date(2004, 1, 1),
            end = date(2014, 3, 31),
            function = rsa._br_rmi_pf_2004_2014,
         ),
        dict(start = date(2014, 4, 1),
            end = date(2015, 12, 31),
            function = rsa._br_rmi_pf_2014_,
         ),
    ],
    FloatCol(entity='ind'))
<<<<<<< HEAD
=======
build_simple_formula('rsa_base_ressources_patrimoine_i', FloatCol(function = rsa._rsa_base_ressources_patrimoine_i,
    label = u"Base de ressources des revenus du patrimoine",
    start = date(2014, 1, 1),
    ))
build_simple_formula('br_rmi', FloatCol(function = rsa._br_rmi,
    entity = 'fam',
    label = u"Base ressources du Rmi/Rsa",
    ))

>>>>>>> 9d4661be
build_simple_formula('rmi_nbp', FloatCol(function = rsa._rmi_nbp,
    entity = 'fam',
    label = u"Nombre de personne à charge au sens du Rmi/Rsa",
    ))
build_simple_formula('rsa_forfait_logement', FloatCol(function = rsa._rsa_forfait_logement,
    entity = 'fam'))
build_simple_formula('rsa_socle', FloatCol(function = rsa._rsa_socle,
    entity = 'fam',
    label = u"RSA socle",
    ))
build_simple_formula('rmi', FloatCol(function = rsa._rmi,
    entity = 'fam',
    label = u"Revenu de solidarité active - socle",
    ))
<<<<<<< HEAD
=======
build_simple_formula('rsa', FloatCol(function = rsa._rsa,
    entity = 'fam',
    label = u"Revenu de solidarité active",
    url = u"http://vosdroits.service-public.fr/particuliers/N19775.xhtml",
    ))
>>>>>>> 9d4661be
build_simple_formula('rsa_socle_majore', FloatCol(function = rsa._rsa_socle_majore,
    entity = 'fam',
    label = u"Majoration pour parent isolé du Revenu de solidarité active socle",
    start = date(2009, 6, 1)))
build_simple_formula('rsa_act', FloatCol(function = rsa._rsa_act,
    entity = 'fam',
    label = u"Revenu de solidarité active - activité",
    start = date(2009, 6, 1)))
build_simple_formula('rsa_act_i', FloatCol(function = rsa._rsa_act_i))
build_simple_formula('psa', FloatCol(function = rsa._psa,
    entity = 'fam',
    label = u"Prime de solidarité active",
    start = date(2009, 1, 1),
    end = date(2009, 12, 31),
    url = u"http://www.service-public.fr/actualites/001077.html",
    ))
build_simple_formula('api', FloatCol(function = rsa._api,
    entity = 'fam',
    end = date(2009, 5, 31),
    label = u"Allocation de parent isolé",
    url = u"http://fr.wikipedia.org/wiki/Allocation_de_parent_isol%C3%A9",
    ))
build_simple_formula('crds_mini', FloatCol(function = rsa._crds_mini,
    entity = 'fam',
    start = date(2009, 6, 1)))
build_dated_formula('aefa',
    [
        dict(start = date(2002, 1, 1),
          end = date(2007, 12, 31),
          function = rsa._aefa__2008_,
         ),
        dict(start = date(2009, 1, 1),
          end = date(2015, 12, 31),#TODO: actualiser la date (si la loi n'a pas changé)
          function = rsa._aefa__2008_,
         ),
        dict(start = date(2008, 1, 1),
          end = date(2008, 12, 31),
          function = rsa._aefa_2008,
         ),
    ],
    FloatCol(entity='fam',
    label = u"Allocation exceptionnelle de fin d'année",
    url = u"http://www.pole-emploi.fr/candidat/aide-exceptionnelle-de-fin-d-annee-dite-prime-de-noel--@/suarticle.jspz?id=70996"))
############################################################
# ASPA/ASI, Minimum vieillesse
############################################################

<<<<<<< HEAD
=======
build_simple_formula('br_mv_i', FloatCol(function = asi_aspa._br_mv_i,
    label = u"Base ressources du minimum vieillesse/ASPA",
    ))
build_simple_formula('br_mv', FloatCol(function = asi_aspa._br_mv,
    entity = 'fam',
    label = u"Base ressources du minimum vieillesse/ASPA",
    ))

>>>>>>> 9d4661be
build_simple_formula('asi_aspa_nb_alloc', FloatCol(function = asi_aspa._asi_aspa_nb_alloc,
    entity = 'fam'))
build_simple_formula('asi_elig', BoolCol(function = asi_aspa._asi_elig,
    label = u"Indicatrice individuelle d'éligibilité à l'allocation supplémentaire d'invalidité",
    ))
build_simple_formula('asi', FloatCol(function = asi_aspa._asi,
    entity = 'fam',
    label = u"Allocation supplémentaire d'invalidité",
    start = date(2007, 1, 1),
    url = u"http://vosdroits.service-public.fr/particuliers/F16940.xhtml",
    ))
    # En 2007, Transformation du MV et de L'ASI en ASPA et ASI. La prestation ASPA calcule bien l'ancien MV
    # mais TODO manque l'ancienne ASI

build_simple_formula('aspa_elig', BoolCol(function = asi_aspa._aspa_elig,
    label = u"Indicatrice individuelle d'éligibilité à l'allocation de solidarité aux personnes agées",
    ))
build_dated_formula('aspa_couple',
    [
        dict(start = date(2002, 1, 1),
          end = date(2006, 12, 31),
          function = asi_aspa._aspa_couple__2006,
         ),
        dict(start = date(2007, 1, 1),
          end = date(2015, 12, 31),
          function = asi_aspa._aspa_couple_2007_,
         ),
    ],
    BoolCol(entity='fam',
    label = u"Couple au sens de l'ASPA"))
build_simple_formula('aspa', FloatCol(function = asi_aspa._aspa,
    entity = 'fam',
    label = u"Allocation de solidarité aux personnes agées",
    url = u"http://vosdroits.service-public.fr/particuliers/F16871.xhtml",
    ))

############################################################
# Allocation adulte handicapé
############################################################

# build_simple_formula('br_aah', FloatCol(function = aah._br_aah,
#     entity = 'fam',
#     label = u"Base ressources de l'allocation adulte handicapé",
#     ))
# build_simple_formula('aah', FloatCol(function = aah._aah,
#     entity = 'fam',
#     label = u"Allocation adulte handicapé",
#     url = u"http://vosdroits.service-public.fr/particuliers/N12230.xhtml",
#     ))
# build_dated_formula('caah',
#     [
#         dict(start = date(2002, 1, 1),
#           end = date(2005, 12, 31),
#           function = aah._caah__2005,
#          ),
#         dict(start = date(2006, 1, 1),
#           end = date(2015, 12, 31), #TODO:actualiser la date (si la loi n'a pas changé)
#           function = aah._caah_2006_,
#          ),
#     ],
#     FloatCol(entity='fam',
#     label = u"Complément de l'allocation adulte handicapé",
#     url = u"http://vosdroits.service-public.fr/particuliers/N12230.xhtml"))
############################################################
# Taxe d'habitation
############################################################

build_simple_formula('exonere_taxe_habitation', BoolCol(function = th._exonere_taxe_habitation,
    default = True,
    entity = 'men',
    label = u"Exonération de la taxe d'habitation",
    url = u"http://vosdroits.service-public.fr/particuliers/F42.xhtml",
    ))
build_simple_formula('tax_hab', FloatCol(function = th._tax_hab,
    entity = 'men',
    label = u"Taxe d'habitation",
    url = u"http://www.impots.gouv.fr/portal/dgi/public/particuliers.impot?espId=1&pageId=part_taxe_habitation&impot=TH&sfid=50",
    ))

############################################################
# Unité de consommation du ménage
############################################################
build_simple_formula('uc', FloatCol(function = cm._uc,
    entity = 'men',
    label = u"Unités de consommation",
    ))

############################################################
# Catégories
############################################################

build_simple_formula('typ_men', PeriodSizeIndependentIntCol(function = cm._typ_men,
    entity = 'men',
    label = u"Type de ménage",
    ))
build_simple_formula('nbinde', EnumCol(function = cl._nbinde,
                      label = u"Nombre d'individus dans le ménage",
    entity = 'men',
                      enum = Enum([u"Une personne",
                                   u"Deux personnes",
                                   u"Trois personnes",
                                   u"Quatre personnes",
                                   u"Cinq personnes",
                                   u"Six personnes et plus"],
    start = 1)))

build_simple_formula('cplx', BoolCol(function = cl._cplx,
    entity = 'men',
    label = u"Indicatrice de ménage complexe",
    ))

build_simple_formula('act_cpl', PeriodSizeIndependentIntCol(function = cl._act_cpl,
                       entity = 'men',
                       label = u"Nombre d'actifs parmi la personne de référence du méange et son conjoint",
    ))

build_simple_formula('cohab', BoolCol(function = cl._cohab,
                      entity = 'men',
                      label = u"Vie en couple",
    ))

build_simple_formula('act_enf', PeriodSizeIndependentIntCol(function = cl._act_enf,
    entity = 'men',
                       label = u"Nombre d'enfants actifs",
    ))

build_simple_formula(
    'typmen15',
    EnumCol(
        function = cl._typmen15,
        label = u"Type de ménage",
        entity = 'men',
        enum = Enum(
            [
                u"Personne seule active",
                u"Personne seule inactive",
                u"Familles monoparentales, parent actif",
                u"Familles monoparentales, parent inactif et au moins un enfant actif",
                u"Familles monoparentales, tous inactifs",
                u"Couples sans enfant, 1 actif",
                u"Couples sans enfant, 2 actifs",
                u"Couples sans enfant, tous inactifs",
                u"Couples avec enfant, 1 membre du couple actif",
                u"Couples avec enfant, 2 membres du couple actif",
                u"Couples avec enfant, couple inactif et au moins un enfant actif",
                u"Couples avec enfant, tous inactifs",
                u"Autres ménages, 1 actif",
                u"Autres ménages, 2 actifs ou plus",
                u"Autres ménages, tous inactifs"
                ],
            start = 1,
            ),
        ),
    )
############################################################
# Totaux
############################################################

build_simple_formula('revdisp', FloatCol(function = cm._revdisp,
    entity = 'men',
    label = u"Revenu disponible du ménage",
    url = u"http://fr.wikipedia.org/wiki/Revenu_disponible",
    ))
build_simple_formula('nivvie', FloatCol(function = cm._nivvie,
    entity = 'men',
    label = u"Niveau de vie du ménage",
    ))

build_simple_formula('revnet', FloatCol(function = cm._revnet,
    entity = 'men',
    label = u"Revenu net du ménage",
    url = u"http://impotsurlerevenu.org/definitions/115-revenu-net-imposable.php",
    ))
build_simple_formula('nivvie_net', FloatCol(function = cm._nivvie_net,
    entity = 'men',
    label = u"Niveau de vie net du ménage",
    ))

build_simple_formula('revini', FloatCol(function = cm._revini,
    entity = 'men',
    label = u"Revenu initial du ménage",
    ))
build_simple_formula('nivvie_ini', FloatCol(function = cm._nivvie_ini,
    entity = 'men',
    label = u"Niveau de vie initial du ménage",
    ))

build_simple_formula('rev_trav', FloatCol(function = cm._rev_trav,
    label = u"Revenus du travail (salariés et non salariés)",
    url = u"http://fr.wikipedia.org/wiki/Revenu_du_travail",
    ))
build_simple_formula('pen', FloatCol(function = cm._pen,
    label = u"Total des pensions et revenus de remplacement",
    url = u"http://fr.wikipedia.org/wiki/Rente",
    ))
build_simple_formula('cotsoc_bar', FloatCol(function = cm._cotsoc_bar,
    label = u"Cotisations sociales sur les revenus du capital imposés au barème",
    ))
build_simple_formula('cotsoc_lib', FloatCol(function = cm._cotsoc_lib,
    label = u"Cotisations sociales sur les revenus du capital soumis au prélèvement libératoire",
    ))
build_simple_formula('rev_cap', FloatCol(function = cm._rev_cap,
    label = u"Revenus du patrimoine",
    url = u"http://fr.wikipedia.org/wiki/Revenu#Revenu_du_Capital",
    ))
build_simple_formula('psoc', FloatCol(function = cm._psoc,
    entity = 'fam',
    label = u"Total des prestations sociales",
    url = u"http://fr.wikipedia.org/wiki/Prestation_sociale",
    ))
build_simple_formula('prelsoc_cap', FloatCol(function = cm._prelsoc_cap,
    label = u"Prélèvements sociaux sur les revenus du capital",
    url = u"ttp://www.impots.gouv.fr/portal/dgi/public/particuliers.impot?pageId=part_ctrb_soc&paf_dm=popup&paf_gm=content&typePage=cpr02&sfid=501&espId=1&impot=CS",
    ))
build_simple_formula('pfam', FloatCol(function = cm._pfam,
    entity = 'fam',
    label = u"Total des prestations familiales",
    url = u"http://www.social-sante.gouv.fr/informations-pratiques,89/fiches-pratiques,91/prestations-familiales,1885/les-prestations-familiales,12626.html",
    ))
build_simple_formula('mini', FloatCol(function = cm._mini,
    entity = 'fam',
    label = u"Minima sociaux",
    url = u"http://fr.wikipedia.org/wiki/Minima_sociaux",
    ))
build_simple_formula('logt', FloatCol(function = cm._logt,
    entity = 'fam',
    label = u"Allocations logements",
    url = u"http://vosdroits.service-public.fr/particuliers/N20360.xhtml" ))
build_simple_formula('impo', FloatCol(function = cm._impo,
    entity = 'men',
    label = u"Impôts sur le revenu",
    url = u"http://fr.wikipedia.org/wiki/Imp%C3%B4t_direct",
    ))
build_simple_formula('crds', FloatCol(function = cm._crds,
    label = u"Total des contributions au remboursement de la dette sociale",
    ))
build_simple_formula('csg', FloatCol(function = cm._csg,
    label = u"Total des contributions sociale généralisée",
    ))
build_simple_formula('cotsoc_noncontrib', FloatCol(function = cm._cotsoc_noncontrib,
    label = u"Cotisations sociales non contributives",
    ))
build_simple_formula('check_csk', FloatCol(function = cm._check_csk,
    entity = 'men'))
build_simple_formula('check_csg', FloatCol(function = cm._check_csg,
    entity = 'men'))
build_simple_formula('check_crds', FloatCol(function = cm._check_crds,
    entity = 'men'))
############################################################
# Couverture Maladie Universelle
############################################################
build_dated_formula('acs_montant',
            [
        dict(
            start = date(2000, 1, 1),
            end = date(2009, 7, 31),
            function = cmu._acs_montant__2009,
        ),
        dict(
            start = date(2009, 8, 1),
            end = date(2014, 12, 31),
            function = cmu._acs_montant_2009_,
        ),
    ],
    FloatCol(label = u"Montant de l'ACS en cas d'éligibilité",
    entity = 'fam',
    ))
build_simple_formula('cmu_forfait_logement_base', FloatCol(function = cmu._cmu_forfait_logement_base,
    label = u"Forfait logement applicable en cas de propriété ou d'occupation à titre gratuit",
    entity = 'fam',
    ))
build_simple_formula('cmu_forfait_logement_al', FloatCol(function = cmu._cmu_forfait_logement_al,
    label = u"Forfait logement applicable en cas d'aide au logement",
    entity = 'fam',
    ))
build_simple_formula('cmu_nbp_foyer', PeriodSizeIndependentIntCol(function = cmu._cmu_nbp_foyer,
    label = u"Nombre de personnes dans le foyer CMU",
    entity = 'fam',
    ))
build_simple_formula('cmu_c_plafond', FloatCol(function = cmu._cmu_c_plafond,
    label = u"Plafond de ressources pour l'éligibilité à la CMU-C",
    entity = 'fam',
    ))
build_simple_formula('acs_plafond', FloatCol(function = cmu._acs_plafond,
    label = u"Plafond de ressources pour l'éligibilité à l'ACS",
    entity = 'fam',
    ))
<<<<<<< HEAD
=======
build_simple_formula('cmu_br_i', FloatCol(function = cmu._cmu_br_i,
    label = u"Base de ressources de l'individu prise en compte pour l'éligibilité à la CMU-C / ACS",
    ))
build_simple_formula('cmu_br', FloatCol(function = cmu._cmu_br,
    label = u"Base de ressources prise en compte pour l'éligibilité à la CMU-C / ACS",
    entity = 'fam',
    ))
>>>>>>> 9d4661be
build_simple_formula('cmu_nb_pac', PeriodSizeIndependentIntCol(function = cmu._cmu_nb_pac,
    label = u"Nombre de personnes à charge au titre de la CMU",
    entity = 'fam',
    ))
<<<<<<< HEAD
=======
build_simple_formula('cmu_c', BoolCol(function = cmu._cmu_c,
    label = u"Éligibilité à la CMU-C",
    entity = 'fam',
    ))
build_simple_formula('acs', FloatCol(function = cmu._acs,
    label = u"Montant de l'Aide pour une Complémentaire Santé",
    entity = 'fam'
    ))
>>>>>>> 9d4661be
############################################################
# Allocation Spécifique de Solidarité
############################################################
build_simple_formula('ass', FloatCol(function = ass._ass,
    label = u"Montant de l'Allocation Spécifique de Solidarité",
    entity = 'fam'
    ))
build_simple_formula('ass_elig_i', BoolCol(function = ass._ass_elig_i,
    label = u"Éligibilité individuelle à l'ASS",
    ))
build_simple_formula('chomeur', BoolCol(function = ass._chomeur,
    label = u"Montant de l'Allocation Spécifique de Solidarité",
    ))<|MERGE_RESOLUTION|>--- conflicted
+++ resolved
@@ -772,7 +772,6 @@
           end = date(2015, 12, 31),
           function = ir._rev_cat_rvcm_2013_,
          ),
-<<<<<<< HEAD
     ],
     FloatCol(entity='foy',
     label = u'Revenu catégoriel - Capitaux',
@@ -869,104 +868,6 @@
          function = ri._donapd_2011_2013,
          ),
     ],
-=======
-    ],
-    FloatCol(entity='foy',
-    label = u'Revenu catégoriel - Capitaux',
-    url = u"http://www.insee.fr/fr/methodes/default.asp?page=definitions/revenus-categoriesl.htm"))
-build_simple_formula('rev_cat_rpns', FloatCol(function = ir._rev_cat_rpns,
-    entity = 'foy',
-    label = u'Revenu catégoriel - Rpns',
-    url = u"http://www.insee.fr/fr/methodes/default.asp?page=definitions/revenus-categoriesl.htm",
-    ))
-build_simple_formula('rev_cat_rfon', FloatCol(function = ir._rev_cat_rfon,
-    entity = 'foy',
-    label = u'Revenu catégoriel - Foncier',
-    url = u"http://www.insee.fr/fr/methodes/default.asp?page=definitions/revenus-categoriesl.htm",
-    ))
-build_simple_formula('rev_cat_pv', FloatCol(function = ir._rev_cat_pv,
-    entity = 'foy',
-    label = u'Revenu catégoriel - Plus-values',
-    url = u"http://www.insee.fr/fr/methodes/default.asp?page=definitions/revenus-categoriesl.htm",
-    start = date(2013, 1, 1)))
-build_simple_formula('rev_cat', FloatCol(function = ir._rev_cat,
-    entity = 'foy',
-    label = u"Revenus catégoriels",
-    url = u"http://www.insee.fr/fr/methodes/default.asp?page=definitions/revenus-categoriesl.htm",
-    ))
-build_simple_formula('deficit_rcm', FloatCol(function = ir._deficit_rcm,
-    entity = 'foy',
-    label = u'Deficit capitaux mobiliers',
-    url = u"http://www.lefigaro.fr/impots/2008/04/25/05003-20080425ARTFIG00254-les-subtilites-des-revenus-de-capitaux-mobiliers-.php",
-    start = date(2009,1,1)))
-build_simple_formula('csg_deduc_patrimoine_simulated', FloatCol(function = ir._csg_deduc_patrimoine_simulated,
-    entity = 'foy',
-    label = u'Csg déductible sur le patrimoine simulée',
-    url = u"http://www.impots.gouv.fr/portal/dgi/public/particuliers.impot?pageId=part_ctrb_soc&typePage=cpr02&sfid=503&espId=1&communaute=1&impot=CS",
-    ))
-build_simple_formula('csg_deduc_patrimoine', FloatCol(function = ir._csg_deduc_patrimoine,
-    entity = 'foy',
-    label = u'Csg déductible sur le patrimoine',
-    url = u"http://www.impots.gouv.fr/portal/dgi/public/particuliers.impot?pageId=part_ctrb_soc&typePage=cpr02&sfid=503&espId=1&communaute=1&impot=CS",
-    ))
-build_simple_formula('csg_deduc', FloatCol(function = ir._csg_deduc,
-    entity = 'foy',
-    label = u'Csg déductible sur le patrimoine',
-    url = u"http://www.impots.gouv.fr/portal/dgi/public/particuliers.impot?pageId=part_ctrb_soc&typePage=cpr02&sfid=503&espId=1&communaute=1&impot=CS",
-    ))
-
-build_dated_formula('plus_values',
-    [
-        dict(start = date(2007, 1, 1),
-          end = date(2007, 12, 31),
-          function = ir._plus_values__2007,
-         ),
-        dict(start = date(2008, 1, 1),
-          end = date(2011, 12, 31),
-          function = ir._plus_values_2008_2011,
-         ),
-        dict(start = date(2012, 1, 1),
-          end = date(2012, 12, 31),
-          function = ir._plus_values_2012,
-         ),
-        dict(start = date(2013, 1, 1),
-          end = date(2015, 12, 31),
-          function = ir._plus_values_2013_,
-         ),
-    ],
-    FloatCol(entity='foy'))
-build_simple_formula('ir_brut', FloatCol(function = ir._ir_brut,
-    entity = 'foy'))
-build_simple_formula('nb_pac', FloatCol(function = ir._nb_pac,
-    entity = 'foy'))
-build_simple_formula('nb_adult', FloatCol(function = ir._nb_adult,
-    entity = 'foy'))
-build_simple_formula('ir_ss_qf', FloatCol(function = ir._ir_ss_qf,
-    entity = 'foy'))
-build_simple_formula('ir_plaf_qf', FloatCol(function = ir._ir_plaf_qf,
-    entity = 'foy'))
-build_simple_formula('avantage_qf', FloatCol(function = ir._avantage_qf,
-    entity = 'foy'))
-build_simple_formula('nat_imp', FloatCol(function = ir._nat_imp,
-    entity = 'foy'))
-build_simple_formula('decote', FloatCol(function = ir._decote,
-    entity = 'foy'))
-
-# réductions d'impots
-#    build_simple_formula('donapd', FloatCol(function = ri._donapd,
-#        entity = 'foy'))
-build_dated_formula(
-    'donapd',
-    [dict(start = date(2002, 1, 1),
-         end = date(2010, 12, 31),
-         function = ri._donapd_2002_2010,
-         ),
-     dict(start = date(2011, 1, 1),
-         end = date(2013, 12, 31),
-         function = ri._donapd_2011_2013,
-         ),
-    ],
->>>>>>> 9d4661be
     FloatCol(entity = 'foy'))
 #    build_simple_formula('dfppce', FloatCol(function = ri._dfppce,
 #        entity = 'foy'))
@@ -1561,19 +1462,11 @@
         dict(start = date(2004, 1, 1),
                  end = date(2004, 12, 31),
                  function = ci._creimp_2004,
-<<<<<<< HEAD
                  ),
         dict(start = date(2005, 1, 1),
                  end = date(2005, 12, 31),
                  function = ci._creimp_2005,
                  ),
-=======
-                 ),
-        dict(start = date(2005, 1, 1),
-                 end = date(2005, 12, 31),
-                 function = ci._creimp_2005,
-                 ),
->>>>>>> 9d4661be
 
         dict(start = date(2006, 1, 1),
                  end = date(2006, 12, 31),
@@ -1643,29 +1536,6 @@
     end = date(2013, 12, 31)))
 build_dated_formula('aidper',
 [
-<<<<<<< HEAD
-	 dict(start = date(2002, 1, 1),
-      end = date(2003, 12, 31),
-      function = ci._aidper_2002_2003,
-     ),
-	 dict(start = date(2004, 1, 1),
-      end = date(2005, 12, 31),
-      function = ci._aidper_2004_2005,
-     ),
-	 dict(start = date(2006, 1, 1),
-      end = date(2009, 12, 31),
-      function = ci._aidper_2006_2009,
-     ),
-	 dict(start = date(2010, 1, 1),
-      end = date(2011, 12, 31),
-      function = ci._aidper_2010_2011,
-     ),
-	 dict(start = date(2012, 1, 1),
-      end = date(2012, 12, 31),
-      function = ci._aidper_2012,
-     ),
-	 dict(start = date(2013, 1, 1),
-=======
      dict(start = date(2002, 1, 1),
       end = date(2003, 12, 31),
       function = ci._aidper_2002_2003,
@@ -1687,7 +1557,6 @@
       function = ci._aidper_2012,
      ),
      dict(start = date(2013, 1, 1),
->>>>>>> 9d4661be
       end = date(2013, 12, 31),
       function = ci._aidper_2013,
      ),
@@ -1695,25 +1564,6 @@
 FloatCol(entity='foy'))
 build_dated_formula('quaenv',
 [
-<<<<<<< HEAD
-	 dict(start = date(2005, 1, 1),
-      end = date(2005, 12, 31),
-      function = ci._quaenv_2005,
-     ),
-	 dict(start = date(2006, 1, 1),
-      end = date(2008, 12, 31),
-      function = ci._quaenv_2006_2008,
-     ),
-	 dict(start = date(2009, 1, 1),
-      end = date(2009, 12, 31),
-      function = ci._quaenv_2009,
-     ),
-	 dict(start = date(2010, 1, 1),
-      end = date(2011, 12, 31),
-      function = ci._quaenv_2010_2011,
-     ),
-	 dict(start = date(2012, 1, 1),
-=======
      dict(start = date(2005, 1, 1),
       end = date(2005, 12, 31),
       function = ci._quaenv_2005,
@@ -1731,7 +1581,6 @@
       function = ci._quaenv_2010_2011,
      ),
      dict(start = date(2012, 1, 1),
->>>>>>> 9d4661be
       end = date(2012, 12, 31),
       function = ci._quaenv_2012,
      ),
@@ -1779,29 +1628,6 @@
     FloatCol(entity='foy'))
 build_dated_formula('inthab',
 [
-<<<<<<< HEAD
-	 dict(start = date(2007, 1, 1),
-      end = date(2007, 12, 31),
-      function = ci._inthab_2007,
-     ),
-	 dict(start = date(2008, 1, 1),
-      end = date(2008, 12, 31),
-      function = ci._inthab_2008,
-     ),
-	 dict(start = date(2009, 1, 1),
-      end = date(2009, 12, 31),
-      function = ci._inthab_2009,
-     ),
-	 dict(start = date(2010, 1, 1),
-      end = date(2010, 12, 31),
-      function = ci._inthab_2010,
-     ),
-	 dict(start = date(2011, 1, 1),
-      end = date(2011, 12, 31),
-      function = ci._inthab_2011,
-     ),
-	 dict(start = date(2012, 1, 1),
-=======
      dict(start = date(2007, 1, 1),
       end = date(2007, 12, 31),
       function = ci._inthab_2007,
@@ -1823,7 +1649,6 @@
       function = ci._inthab_2011,
      ),
      dict(start = date(2012, 1, 1),
->>>>>>> 9d4661be
       end = date(2013, 12, 31),
       function = ci._inthab_2012_2013,
      ),
@@ -2328,14 +2153,6 @@
     entity = 'fam',
     label = u"Allocation de soutien familial forfaitisée pour le RSA",
     start = date(2014, 4, 1)))
-<<<<<<< HEAD
-=======
-build_simple_formula('ra_rsa', FloatCol(function = rsa._ra_rsa,
-    label = u"Revenus d'activité du Rsa",
-    ))
-build_simple_formula('br_rmi_i', FloatCol(function = rsa._br_rmi_i))
-build_simple_formula('br_rmi_ms', FloatCol(function = rsa._br_rmi_ms))
->>>>>>> 9d4661be
 build_dated_formula('br_rmi_pf',
     [
         dict(start = date(2002, 1, 1),
@@ -2352,18 +2169,6 @@
          ),
     ],
     FloatCol(entity='ind'))
-<<<<<<< HEAD
-=======
-build_simple_formula('rsa_base_ressources_patrimoine_i', FloatCol(function = rsa._rsa_base_ressources_patrimoine_i,
-    label = u"Base de ressources des revenus du patrimoine",
-    start = date(2014, 1, 1),
-    ))
-build_simple_formula('br_rmi', FloatCol(function = rsa._br_rmi,
-    entity = 'fam',
-    label = u"Base ressources du Rmi/Rsa",
-    ))
-
->>>>>>> 9d4661be
 build_simple_formula('rmi_nbp', FloatCol(function = rsa._rmi_nbp,
     entity = 'fam',
     label = u"Nombre de personne à charge au sens du Rmi/Rsa",
@@ -2378,14 +2183,6 @@
     entity = 'fam',
     label = u"Revenu de solidarité active - socle",
     ))
-<<<<<<< HEAD
-=======
-build_simple_formula('rsa', FloatCol(function = rsa._rsa,
-    entity = 'fam',
-    label = u"Revenu de solidarité active",
-    url = u"http://vosdroits.service-public.fr/particuliers/N19775.xhtml",
-    ))
->>>>>>> 9d4661be
 build_simple_formula('rsa_socle_majore', FloatCol(function = rsa._rsa_socle_majore,
     entity = 'fam',
     label = u"Majoration pour parent isolé du Revenu de solidarité active socle",
@@ -2433,17 +2230,6 @@
 # ASPA/ASI, Minimum vieillesse
 ############################################################
 
-<<<<<<< HEAD
-=======
-build_simple_formula('br_mv_i', FloatCol(function = asi_aspa._br_mv_i,
-    label = u"Base ressources du minimum vieillesse/ASPA",
-    ))
-build_simple_formula('br_mv', FloatCol(function = asi_aspa._br_mv,
-    entity = 'fam',
-    label = u"Base ressources du minimum vieillesse/ASPA",
-    ))
-
->>>>>>> 9d4661be
 build_simple_formula('asi_aspa_nb_alloc', FloatCol(function = asi_aspa._asi_aspa_nb_alloc,
     entity = 'fam'))
 build_simple_formula('asi_elig', BoolCol(function = asi_aspa._asi_elig,
@@ -2731,31 +2517,10 @@
     label = u"Plafond de ressources pour l'éligibilité à l'ACS",
     entity = 'fam',
     ))
-<<<<<<< HEAD
-=======
-build_simple_formula('cmu_br_i', FloatCol(function = cmu._cmu_br_i,
-    label = u"Base de ressources de l'individu prise en compte pour l'éligibilité à la CMU-C / ACS",
-    ))
-build_simple_formula('cmu_br', FloatCol(function = cmu._cmu_br,
-    label = u"Base de ressources prise en compte pour l'éligibilité à la CMU-C / ACS",
-    entity = 'fam',
-    ))
->>>>>>> 9d4661be
 build_simple_formula('cmu_nb_pac', PeriodSizeIndependentIntCol(function = cmu._cmu_nb_pac,
     label = u"Nombre de personnes à charge au titre de la CMU",
     entity = 'fam',
     ))
-<<<<<<< HEAD
-=======
-build_simple_formula('cmu_c', BoolCol(function = cmu._cmu_c,
-    label = u"Éligibilité à la CMU-C",
-    entity = 'fam',
-    ))
-build_simple_formula('acs', FloatCol(function = cmu._acs,
-    label = u"Montant de l'Aide pour une Complémentaire Santé",
-    entity = 'fam'
-    ))
->>>>>>> 9d4661be
 ############################################################
 # Allocation Spécifique de Solidarité
 ############################################################
