# -*- coding: utf-8 -*-


# OpenFisca -- A versatile microsimulation software
# By: OpenFisca Team <contact@openfisca.fr>
#
# Copyright (C) 2011, 2012, 2013, 2014, 2015 OpenFisca Team
# https://github.com/openfisca
#
# This file is part of OpenFisca.
#
# OpenFisca is free software; you can redistribute it and/or modify
# it under the terms of the GNU Affero General Public License as
# published by the Free Software Foundation, either version 3 of the
# License, or (at your option) any later version.
#
# OpenFisca is distributed in the hope that it will be useful,
# but WITHOUT ANY WARRANTY; without even the implied warranty of
# MERCHANTABILITY or FITNESS FOR A PARTICULAR PURPOSE.  See the
# GNU Affero General Public License for more details.
#
# You should have received a copy of the GNU Affero General Public License
# along with this program.  If not, see <http://www.gnu.org/licenses/>.


from __future__ import division


from functools import partial
import logging
from numpy import (
    busday_count as original_busday_count, datetime64, logical_not as not_, logical_or as or_, maximum as max_,
    minimum as min_, timedelta64
    )

from ...assets.holidays import holidays

from ..base import *  # noqa


log = logging.getLogger(__name__)


@reference_formula
class assiette_cotisations_sociales_prive(SimpleFormulaColumn):
    column = FloatCol
    entity_class = Individus
    label = u"Assiette des cotisations sociales des salaries du prive et des contractuel de la fonction publique"

    def function(self, simulation, period):
        period = period.start.offset('first-of', 'month').period(u'month')
<<<<<<< HEAD
        nombre_heures_remunerees = simulation.calculate('nombre_heures_remunerees', period)
        salbrut = simulation.calculate('salbrut', period)
        smic_horaire_brut = simulation.legislation_at(period.start).gen.smic_h_b

        return period, max_(salbrut, smic_horaire_brut * nombre_heures_remunerees)
=======
        avantages_en_nature = simulation.calculate('avantages_en_nature', period)
        indemnite_residence = simulation.calculate('indemnite_residence', period)
        nombre_heures_remunerees = simulation.calculate('nombre_heures_remunerees', period)
        primes_fonction_publique = simulation.calculate('primes_fonction_publique', period)
        primes_salaires = simulation.calculate('primes_salaires', period)
        reintegration_titre_restaurant_employeur = simulation.calculate(
            "reintegration_titre_restaurant_employeur", period
            )
        salaire_de_base = simulation.calculate('salaire_de_base', period)
        type_sal = simulation.calculate('type_sal', period)
        smic_horaire_brut = simulation.legislation_at(period.start).gen.smic_h_b

        assiette = (
            salaire_de_base +
            primes_salaires +
            avantages_en_nature +
            (type_sal == CAT['public_non_titulaire']) * (indemnite_residence + primes_fonction_publique) +
            reintegration_titre_restaurant_employeur
            )

        return period, max_(assiette, smic_horaire_brut * nombre_heures_remunerees)
>>>>>>> 13ffd1a9


@reference_formula
class avantages_en_nature(SimpleFormulaColumn):
    column = FloatCol
    entity_class = Individus
    label = u"Avantages en nature"

    def function(self, simulation, period):
        period = period
        avantages_en_nature_valeur_reelle = simulation.calculate('avantages_en_nature_valeur_reelle', period)
        avantages_en_nature_valeur_forfaitaire = simulation.calculate('avantages_en_nature_valeur_forfaitaire', period)

        return period, avantages_en_nature_valeur_reelle + avantages_en_nature_valeur_forfaitaire


@reference_formula
class avantages_en_nature_valeur_forfaitaire(SimpleFormulaColumn):
    column = FloatCol
    entity_class = Individus
    label = u"Evaluation fofaitaire des avantages en nature "

    # TODO:
    def function(self, simulation, period):
        period = period
        avantages_en_nature_valeur_reelle = simulation.calculate('avantages_en_nature_valeur_reelle', period)

        return period, avantages_en_nature_valeur_reelle * 0


@reference_formula
<<<<<<< HEAD
class depense_cantine_titre_restaurant(SimpleFormulaColumn):
=======
class depense_cantine_titres_restaurants(SimpleFormulaColumn):
>>>>>>> 13ffd1a9
    column = FloatCol
    entity_class = Individus
    label = u"Dépense de cantine et de titre restaurant"

    def function(self, simulation, period):
        period = period

        valeur_unitaire = simulation.calculate("titre_restaurant_valeur_unitaire", period)
        volume = simulation.calculate("titre_restaurant_volume", period)

        return period, valeur_unitaire * volume


@reference_formula
<<<<<<< HEAD
class depense_cantine_titre_restaurant_employeur(SimpleFormulaColumn):
=======
class reintegration_titre_restaurant_employeur(SimpleFormulaColumn):
>>>>>>> 13ffd1a9
    column = FloatCol
    entity_class = Individus
    label = u"Dépense de cantine et de titre restaurant"

    def function(self, simulation, period):
        period = period
        valeur_unitaire = simulation.calculate("titre_restaurant_valeur_unitaire", period)
        volume = simulation.calculate("titre_restaurant_volume", period)  # Compute with jours ouvrables ?
        taux_employeur = simulation.calculate('titre_restaurant_taux_employeur', period)

<<<<<<< HEAD
        return period, valeur_unitaire * volume * taux_employeur


@reference_formula
class reintegration_titre_restaurant_employeur(SimpleFormulaColumn):
    column = FloatCol
    entity_class = Individus
    label = u"Prise en charge de l'employeur des dépenses de cantine et des titres restaurants non exonérés de charges sociales"

=======
>>>>>>> 13ffd1a9
    def function(self, simulation, period):
        period = period  # TODO
        valeur_unitaire = simulation.calculate("titre_restaurant_valeur_unitaire", period)
        volume = simulation.calculate("titre_restaurant_volume", period)
<<<<<<< HEAD
        taux_employeur = simulation.calculate('titre_restaurant_taux_employeur', period)
=======
        taux_entreprise = simulation.calculate('titre_restaurant_taux_entreprise', period)
>>>>>>> 13ffd1a9
        taux_minimum_exoneration = (
            simulation.legislation_at(period.start).cotsoc.assiette.cantines_titres_restaurants.taux_minimum_exoneration
            )
        taux_maximum_exoneration = (
            simulation.legislation_at(period.start).cotsoc.assiette.cantines_titres_restaurants.taux_maximum_exoneration
            )
        seuil_prix_titre = (
            simulation.legislation_at(period.start).cotsoc.assiette.cantines_titres_restaurants.seuil_prix_titre
            )
        condition_exoneration_taux = (
<<<<<<< HEAD
            (taux_minimum_exoneration <= taux_employeur) *
            (taux_maximum_exoneration >= taux_employeur)
            )
        montant_reintegration = volume * (
            condition_exoneration_taux * max_(valeur_unitaire * taux_employeur - seuil_prix_titre, 0) +
            not_(condition_exoneration_taux) * valeur_unitaire * taux_employeur
=======
            (taux_minimum_exoneration <= taux_entreprise) *
            (taux_maximum_exoneration >= taux_entreprise)
            )
        montant_reintegration = volume * (
            condition_exoneration_taux * max_(valeur_unitaire * taux_entreprise - seuil_prix_titre, 0) +
            not_(condition_exoneration_taux) * valeur_unitaire * taux_entreprise
>>>>>>> 13ffd1a9
            )
        return period, montant_reintegration


@reference_formula
class nombre_heures_remunerees(SimpleFormulaColumn):
    column = FloatCol
    entity_class = Individus
    label = u"Nombre d'heures rémunérées mensuellement"
    # contrat_de_travail :
    #   0     u"temps_plein",
    #   1     u"temps_partiel",
    #   2     u"forfait_heures",
    #   3     u"forfait_jours",
    #   4     u"duree_contractuelle",  # heures/mois

    # Source: Guide IPP cotisations sociales déterminations des assiettes (érroné)

    # Décompte des jours en début et fin de contrat
    # http://www.gestiondelapaie.com/flux-paie/?1029-la-bonne-premiere-paye

    def function(self, simulation, period):
        period = period.start.offset('first-of', 'month').period(u'month')
        contrat_de_travail = simulation.calculate('contrat_de_travail', period)
        contrat_de_travail_arrivee = simulation.calculate('contrat_de_travail_arrivee', period)
        contrat_de_travail_depart = simulation.calculate('contrat_de_travail_depart', period)
        volume_heures_non_remunerees = simulation.calculate('volume_heures_non_remunerees', period)
        volume_heures_remunerees = simulation.calculate('volume_heures_remunerees', period)

        busday_count = partial(original_busday_count, holidays = holidays)

        debut_mois = datetime64(period.start.offset('first-of', 'month'))
        fin_mois = datetime64(period.start.offset('last-of', 'month')) + timedelta64(1, 'D')

        mois_incomplet = or_(contrat_de_travail_arrivee > debut_mois, contrat_de_travail_depart < fin_mois)
        jours_travailles = busday_count(
            max_(contrat_de_travail_arrivee, debut_mois),
            min_(contrat_de_travail_depart, fin_mois)
            )
        jours_travaillables = busday_count(debut_mois, fin_mois)

        duree_legale = 35 * 52 / 12  # mensuelle_temps_plein
        nombre_heures_remunerees = (
            (contrat_de_travail == 0) * (
                duree_legale * not_(mois_incomplet) +  # 151.67
                jours_travailles * 7 * mois_incomplet
                ) +
            (contrat_de_travail == 1) * volume_heures_remunerees +
            (contrat_de_travail == 2) * (volume_heures_remunerees / 45.7) * (52 / 12) +  # forfait heures/annee
            (contrat_de_travail == 3) * duree_legale * (volume_heures_remunerees / 218)  # forfait jours/annee
            )
        return period, nombre_heures_remunerees - volume_heures_non_remunerees


@reference_formula
class nombre_jours_calendaires(SimpleFormulaColumn):
    column = FloatCol
    entity_class = Individus
    label = u"Nombre de jours calendaires travaillés"

    def function(self, simulation, period):
        period = period.start.offset('first-of', 'month').period(u'month')
        contrat_de_travail_arrivee = simulation.calculate('contrat_de_travail_arrivee', period)
        contrat_de_travail_depart = simulation.calculate('contrat_de_travail_depart', period)

        busday_count = partial(original_busday_count, weekmask = "1" * 7)
        debut_mois = datetime64(period.start.offset('first-of', 'month'))
        fin_mois = datetime64(period.start.offset('last-of', 'month')) + timedelta64(1, 'D')
        jours_travailles = busday_count(
            max_(contrat_de_travail_arrivee, debut_mois),
            min_(contrat_de_travail_depart, fin_mois)
            )
<<<<<<< HEAD
        return period, jours_travailles


@reference_formula
class salbrut(SimpleFormulaColumn):
    column = FloatCol
    entity_class = Individus
    label = u"Salaire brut"

    def function(self, simulation, period):
        period = period.start.offset('first-of', 'month').period(u'month')
        avantages_en_nature = simulation.calculate('avantages_en_nature', period)
#        indemnite_residence = simulation.calculate('indemnite_residence', period)
#        primes_fonction_publique = simulation.calculate('primes_fonction_publique', period)
        primes_salaires = simulation.calculate('primes_salaires', period)
        reintegration_titre_restaurant_employeur = simulation.calculate(
            "reintegration_titre_restaurant_employeur", period
            )
        salaire_de_base = simulation.calculate('salaire_de_base', period)
#        type_sal = simulation.calculate('type_sal', period)

        return period, (
            salaire_de_base +
            primes_salaires +
            avantages_en_nature +
#            (type_sal == CAT['public_non_titulaire']) * (indemnite_residence + primes_fonction_publique) + # TODO: a rajouter quand l'assiette cotisations sociales sera corrigée
            reintegration_titre_restaurant_employeur
            )
=======
        return period, jours_travailles
>>>>>>> 13ffd1a9
<|MERGE_RESOLUTION|>--- conflicted
+++ resolved
@@ -49,13 +49,6 @@
 
     def function(self, simulation, period):
         period = period.start.offset('first-of', 'month').period(u'month')
-<<<<<<< HEAD
-        nombre_heures_remunerees = simulation.calculate('nombre_heures_remunerees', period)
-        salbrut = simulation.calculate('salbrut', period)
-        smic_horaire_brut = simulation.legislation_at(period.start).gen.smic_h_b
-
-        return period, max_(salbrut, smic_horaire_brut * nombre_heures_remunerees)
-=======
         avantages_en_nature = simulation.calculate('avantages_en_nature', period)
         indemnite_residence = simulation.calculate('indemnite_residence', period)
         nombre_heures_remunerees = simulation.calculate('nombre_heures_remunerees', period)
@@ -77,7 +70,6 @@
             )
 
         return period, max_(assiette, smic_horaire_brut * nombre_heures_remunerees)
->>>>>>> 13ffd1a9
 
 
 @reference_formula
@@ -109,11 +101,7 @@
 
 
 @reference_formula
-<<<<<<< HEAD
 class depense_cantine_titre_restaurant(SimpleFormulaColumn):
-=======
-class depense_cantine_titres_restaurants(SimpleFormulaColumn):
->>>>>>> 13ffd1a9
     column = FloatCol
     entity_class = Individus
     label = u"Dépense de cantine et de titre restaurant"
@@ -128,11 +116,7 @@
 
 
 @reference_formula
-<<<<<<< HEAD
 class depense_cantine_titre_restaurant_employeur(SimpleFormulaColumn):
-=======
-class reintegration_titre_restaurant_employeur(SimpleFormulaColumn):
->>>>>>> 13ffd1a9
     column = FloatCol
     entity_class = Individus
     label = u"Dépense de cantine et de titre restaurant"
@@ -143,7 +127,6 @@
         volume = simulation.calculate("titre_restaurant_volume", period)  # Compute with jours ouvrables ?
         taux_employeur = simulation.calculate('titre_restaurant_taux_employeur', period)
 
-<<<<<<< HEAD
         return period, valeur_unitaire * volume * taux_employeur
 
 
@@ -153,17 +136,12 @@
     entity_class = Individus
     label = u"Prise en charge de l'employeur des dépenses de cantine et des titres restaurants non exonérés de charges sociales"
 
-=======
->>>>>>> 13ffd1a9
     def function(self, simulation, period):
         period = period  # TODO
         valeur_unitaire = simulation.calculate("titre_restaurant_valeur_unitaire", period)
         volume = simulation.calculate("titre_restaurant_volume", period)
-<<<<<<< HEAD
+
         taux_employeur = simulation.calculate('titre_restaurant_taux_employeur', period)
-=======
-        taux_entreprise = simulation.calculate('titre_restaurant_taux_entreprise', period)
->>>>>>> 13ffd1a9
         taux_minimum_exoneration = (
             simulation.legislation_at(period.start).cotsoc.assiette.cantines_titres_restaurants.taux_minimum_exoneration
             )
@@ -174,21 +152,12 @@
             simulation.legislation_at(period.start).cotsoc.assiette.cantines_titres_restaurants.seuil_prix_titre
             )
         condition_exoneration_taux = (
-<<<<<<< HEAD
             (taux_minimum_exoneration <= taux_employeur) *
             (taux_maximum_exoneration >= taux_employeur)
             )
         montant_reintegration = volume * (
             condition_exoneration_taux * max_(valeur_unitaire * taux_employeur - seuil_prix_titre, 0) +
             not_(condition_exoneration_taux) * valeur_unitaire * taux_employeur
-=======
-            (taux_minimum_exoneration <= taux_entreprise) *
-            (taux_maximum_exoneration >= taux_entreprise)
-            )
-        montant_reintegration = volume * (
-            condition_exoneration_taux * max_(valeur_unitaire * taux_entreprise - seuil_prix_titre, 0) +
-            not_(condition_exoneration_taux) * valeur_unitaire * taux_entreprise
->>>>>>> 13ffd1a9
             )
         return period, montant_reintegration
 
@@ -261,7 +230,6 @@
             max_(contrat_de_travail_arrivee, debut_mois),
             min_(contrat_de_travail_depart, fin_mois)
             )
-<<<<<<< HEAD
         return period, jours_travailles
 
 
@@ -289,7 +257,4 @@
             avantages_en_nature +
 #            (type_sal == CAT['public_non_titulaire']) * (indemnite_residence + primes_fonction_publique) + # TODO: a rajouter quand l'assiette cotisations sociales sera corrigée
             reintegration_titre_restaurant_employeur
-            )
-=======
-        return period, jours_travailles
->>>>>>> 13ffd1a9
+            )