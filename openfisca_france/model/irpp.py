# -*- coding:utf-8 -*-
#
# This file is part of OpenFisca.
# OpenFisca is a socio-fiscal microsimulation software
# Copyright © 2011 Clément Schaff, Mahdi Ben Jelloul
# Licensed under the terms of the GPL (version 3 or later) license
# (see openfisca/__init__.py for details)


from __future__ import division
from numpy import (maximum as max_, minimum as min_, logical_xor as xor_,
                     logical_not as not_, round)

from .data import QUIFOY

VOUS = QUIFOY['vous']
CONJ = QUIFOY['conj']
PAC1 = QUIFOY['pac1']
PAC2 = QUIFOY['pac2']
PAC3 = QUIFOY['pac3']
ALL = [x[1] for x in QUIFOY]

import logging
log = logging.getLogger(__name__)

# zetrf = zeros(taille)
# jveuf = zeros(taille, dtype = bool)
# Reprise du crédit d'impôt en faveur des jeunes, des accomptes et des versements mensues de prime pour l'emploi
# reprise = zeros(taille) # TODO : reprise=J80
# Pcredit = P.credits_impots
# if hasattr(P.reductions_impots,'saldom'): Pcredit.saldom =  P.reductions_impots.saldom
# credits_impot = Credits(Pcredit, table)
# Réduction d'impôt
# reductions = Reductions(IPnet, P.reductions_impots)

# def mcirra():
#    # impôt sur le revenu
#    mcirra = -((IMP<=-8)*IMP)
#    mciria = max_(0,(IMP>=0)*IMP)
# #        mciria = max_(0,(IMP>=0)*IMP - credimp_etranger - cont_rev_loc - ( f8to + f8tb + f8tc ))
#
#    # Dans l'ERFS, les prelevement libératoire sur les montants non déclarés
#    # sont intégrés. Pas possible de le recalculer.
#
#    # impot sur le revenu du foyer (hors prélèvement libératoire, revenus au quotient)
#    irpp   = -(mciria + ppetot - mcirra )


###############################################################################
# # Initialisation de quelques variables utiles pour la suite
###############################################################################

def _nb_adult(marpac, celdiv, veuf):
    return 2 * marpac + 1 * (celdiv | veuf)

def _nb_pac(nbF, nbJ, nbR):
    return nbF + nbJ + nbR

def _marpac(statmarit, _option = {'statmarit': [VOUS]}):
    '''
    Marié (1) ou Pacsé (5)
    'foy'
    '''
    return (statmarit == 1) | (statmarit == 5)

def _celdiv(statmarit , _option = {'statmarit': [VOUS]}):
    '''
    Célibataire (2) ou divorcé (3)
    'foy'
    '''
    return (statmarit == 2) | (statmarit == 3)

def _veuf(statmarit , _option = {'statmarit': [VOUS]}):
    '''
    Veuf (4)
    'foy'
    '''
    return statmarit == 4

def _jveuf(statmarit , _option = {'statmarit': [VOUS]}):
    '''
    Jeune Veuf
    'foy'
    '''
    return statmarit == 6

###############################################################################
# # Revenus catégoriels
###############################################################################

def _alloc(af, _P):
    '''
    Allocations familiales imposables
    '''
    P = _P.ir.autre
    return af * P.alloc_imp

def _rev_sal(sal, cho):
    '''
    Revenu imposé comme des salaires (salaires, mais aussi 3vj, 3vk)
    'ind'
    '''
    return sal + cho

def _salcho_imp(rev_sal, cho_ld, fra, _P):
    """
    Salaires après abattements
    'ind'
    """
    P = _P.ir.tspr.abatpro
    amin = P.min * not_(cho_ld) + P.min2 * cho_ld
    abatfor = round(min_(max_(P.taux * rev_sal, amin), P.max))
    return (fra > abatfor) * (rev_sal - fra) + (fra <= abatfor) * max_(0, rev_sal - abatfor)

def _rev_pen(alr, alr_decl, rst):
    """
    Revenu imposé comme des pensions (retraites, pensions alimentaires, etc.)
    'ind'
    """
    return alr * alr_decl + rst

def _pen_net(rev_pen, _P):
    """
    Pensions après abattements
    'ind'
    """
    P = _P.ir.tspr.abatpen
#    TODO: problème car les pensions sont majorées au niveau du foyer
#    d11 = ( AS + BS + CS + DS + ES +
#            AO + BO + CO + DO + EO )
#    penv2 = (d11-f11> P.abatpen.max)*(penv + (d11-f11-P.abatpen.max)) + (d11-f11<= P.abatpen.max)*penv
#    Plus d'abatement de 20% en 2006
    return max_(0, rev_pen - round(max_(P.taux * rev_pen , P.min)))
#    return max_(0, rev_pen - min_(round(max_(P.taux*rev_pen , P.min)), P.max))  le max se met au niveau du foyer

def _indu_plaf_abat_pen(rev_pen, pen_net, _P, _option = {'rev_pen': ALL, 'pen_net': ALL}):
    """
    Plafonnement de l'abattement de 10% sur les pensions du foyer
    'foy'
    """
    P = _P.ir.tspr.abatpen
    rev_pen_foy = 0
    for rev_pen_qui in rev_pen.itervalues():
        rev_pen_foy += rev_pen_qui

    pen_net_foy = 0
    for pen_net_qui in pen_net.itervalues():
        pen_net_foy += pen_net_qui

    abat = rev_pen_foy - pen_net_foy
    return abat - min_(abat, P.max)

def _abat_sal_pen(salcho_imp, pen_net, _P):
    """
    Abattement de 20% sur les salaires
    'ind'
    """
    P = _P.ir.tspr.abatsalpen
    return min_(P.taux * max_(salcho_imp + pen_net, 0), P.max)

def _sal_pen_net(salcho_imp, pen_net, abat_sal_pen):
    """
    Salaires et pensions après abattement de 20% sur les salaires
    'ind'
    """
    return salcho_imp + pen_net - abat_sal_pen

def _rto(f1aw, f1bw, f1cw, f1dw):
    """
    Rentes viagères à titre onéreux (avant abattements)
    """
    return f1aw + f1bw + f1cw + f1dw

def _rto_net(f1aw, f1bw, f1cw, f1dw, _P):
    '''
    Rentes viagères après abattements
    '''
    P = _P.ir.tspr.abatviag
    return round(P.taux1 * f1aw + P.taux2 * f1bw + P.taux3 * f1cw + P.taux4 * f1dw)

def _tspr(sal_pen_net, rto_net):
    '''
    Traitemens salaires pensions et rentes individuelles
    'ind'
    '''
    return sal_pen_net + rto_net

def _rev_cat_tspr(tspr, indu_plaf_abat_pen, _option = {'tspr': ALL}):
    '''
    Traitemens salaires pensions et rentes
    'foy'
    '''
    # TODO: add just a sum option
    out = 0
    for qui in tspr.itervalues():
        out += qui

    return out + indu_plaf_abat_pen

def _deficit_rcm(f2aa, f2al, f2am, f2an):
    return f2aa + f2al + f2am + f2an

def _rev_cat_rvcm(marpac, deficit_rcm, f2ch, f2dc, f2ts, f2ca, f2fu, f2go, f2gr, f2tr, f2da, f2ee, _P):
    """
    REVENUS DES VALEURS ET CAPITAUX MOBILIERS
    """
    P = _P.ir.rvcm
    if _P.datesim.year > 2004: f2gr = 0

    # Add f2da to f2dc and f2ee to f2tr when no PFL
    if _P.ir.autre.finpfl:
        f2dc_bis = f2dc + f2da
        f2tr_bis = f2tr + f2ee
    else:
        f2dc_bis = f2dc
        f2tr_bis = f2tr
    # # Calcul du revenu catégoriel
    # 1.2 Revenus des valeurs et capitaux mobiliers
    b12 = min_(f2ch, P.abat_assvie * (1 + marpac))
    TOT1 = f2ch - b12
    # Part des frais s'imputant sur les revenus déclarés case DC
    den = ((f2dc_bis + f2ts) != 0) * (f2dc_bis + f2ts) + ((f2dc_bis + f2ts) == 0)
    F1 = f2ca / den * f2dc_bis

    # Revenus de capitaux mobiliers nets de frais, ouvrant droit à abattement
    # partie négative (à déduire des autres revenus nets de frais d'abattements
    g12a = -min_(f2dc_bis * P.abatmob_taux - F1, 0)
    # partie positive
    g12b = max_(f2dc_bis * P.abatmob_taux - F1, 0)

    rev = g12b + f2gr + f2fu * P.abatmob_taux

    # Abattements, limité au revenu
    h12 = P.abatmob * (1 + marpac)
    TOT2 = max_(0, rev - h12)
    # i121= -min_(0,rev - h12)

    # Part des frais s'imputant sur les revenus déclarés ligne TS
    F2 = f2ca - F1
    TOT3 = (f2ts - F2) + f2go * P.majGO + f2tr_bis - g12a

    DEF = deficit_rcm

    return max_(TOT1 + TOT2 + TOT3 - DEF, 0)

def _rfr_rvcm(f2dc, f2fu, f2da, _P):
    '''
    Abattements sur rvcm à réintégrer dans le revenu fiscal de référence
    '''
    P = _P.ir.rvcm
    if _P.ir.autre.finpfl:
        f2dc_bis = f2dc + f2da
    else:
        f2dc_bis = f2dc
    # # TODO: manque le sous total i121 (dans la fonction _rev_cat_rvcm)
    i121 = 0
    return max_((1 - P.abatmob_taux) * (f2dc_bis + f2fu) - i121, 0)

def _rev_cat_rfon(f4ba, f4bb, f4bc, f4bd, f4be, _P):
    """
    Revenus fonciers
    """
    P = _P.ir.microfoncier
    # # Calcul du revenu catégoriel
    a13 = f4ba + f4be - P.taux * f4be * (f4be <= P.max)
    b13 = f4bb
    c13 = a13 - b13
    d13 = f4bc
    e13 = c13 - d13 * (c13 >= 0)
    f13 = f4bd * (e13 >= 0)
    g13 = max_(0, e13 - f13)
    out = (c13 >= 0) * (g13 + e13 * (e13 < 0)) - (c13 < 0) * d13
    return out

def _rev_cat_rpns(rpns_i, _option = {'rpns_i': ALL}):
    '''
    Traitemens salaires pensions et rentes
    'foy'
    '''
    out = None
    for qui in rpns_i.itervalues():
        if out is None:
            out = qui
        else:
            out += qui

    return out

def _rev_cat(rev_cat_tspr, rev_cat_rvcm, rev_cat_rfon, rev_cat_rpns):
    ''' Revenus Categoriels '''
#    AUTRE = TSPR + RVCM + RFON
    
    for var in [rev_cat_tspr, rev_cat_rvcm, rev_cat_rfon, rev_cat_rpns]:
        #log.error(var.__name__)
        log.error(var)
    return rev_cat_tspr + rev_cat_rvcm + rev_cat_rfon + rev_cat_rpns

###############################################################################
# # Déroulé du calcul de l'irpp
###############################################################################

def _deficit_ante(f6fa, f6fb, f6fc, f6fd, f6fe, f6fl):
    ''' Déficits antérieurs '''
    return f6fa + f6fb + f6fc + f6fd + f6fe + f6fl

def _rbg(alloc, rev_cat, deficit_ante, f6gh, _P):
    ''' Revenu brut global (Total 17) '''
    # sans les revenus au quotient
    return max_(0, alloc + rev_cat + f6gh - deficit_ante)

def _csg_deduc(rbg, f6de):
    ''' CSG déductible '''
    return min_(f6de, max_(rbg, 0))

def _rng(rbg, csg_deduc, charges_deduc):
    ''' Revenu net global (total 20) '''
    return max_(0, rbg - csg_deduc - charges_deduc)

def _rni(rng, abat_spe):
    return rng - abat_spe

def _ir_brut(nbptr, rni, _P):
    '''
    Impot sur le revenu avant non imposabilité et plafonnement du quotien
    'foy'
    '''
    bar = _P.ir.bareme

    bar.t_x()
#    bar._linear_taux_moy = True
    return nbptr * bar.calc(rni / nbptr)  # TODO: partir d'ici, petite différence avec Matlab REMOVE

def _ir_ss_qf(ir_brut, rni, nb_adult, _P):
    ''' Impôt sans quotient familial '''
    P = _P.ir
    # I = ir_brut # TODO: REMOVE
    A = P.bareme.calc(rni / nb_adult)
    return nb_adult * A


def _ir_plaf_qf(ir_brut, ir_ss_qf, nb_adult, nb_pac, nbptr, marpac, veuf, jveuf, celdiv, caseE, caseF, caseG, caseH, caseK, caseN, caseP, caseS, caseT, caseW, nbF, nbG, nbH, nbI, nbR, _P):
    ''' Impôt après plafonnement du quotient familial et réduction complémentaire '''

    A = ir_ss_qf
    I = ir_brut
    P = _P.ir

    aa0 = (nbptr - nb_adult) * 2  # nombre de demi part excédant nbadult
    # on dirait que les impôts font une erreur sur aa1 (je suis obligé de
    # diviser par 2)
    aa1 = min_((nbptr - 1) * 2, 2) / 2  # deux première demi part excédants une part
    aa2 = max_((nbptr - 2) * 2, 0)  # nombre de demi part restantes
    # celdiv parents isolés
    condition61 = celdiv & caseT
    B1 = P.plafond_qf.celib_enf * aa1 + P.plafond_qf.marpac * aa2
    # tous les autres
    B2 = P.plafond_qf.marpac * aa0  # si autre
    # celdiv, veufs (non jveuf) vivants seuls et autres conditions
    # TODO: année en dur... pour caseH
    condition63 = (celdiv | (veuf & not_(jveuf))) & not_(caseN) & (nb_pac == 0) & (caseK | caseE) & (caseH < 1981)
    B3 = P.plafond_qf.celib

    B = B1 * condition61 + \
        B2 * (not_(condition61 | condition63)) + \
        B3 * (condition63 & not_(condition61))
    C = max_(0, A - B)
    # Impôt après plafonnement
    IP0 = max_(I, C)

    # 6.2 réduction d'impôt pratiquée sur l'impot après plafonnement et le cas particulier des DOM
    # pas de réduction complémentaire
    condition62a = (I >= C)
    # réduction complémentaire
    condition62b = (I < C)
    # celdiv veuf
    condition62caa0 = (celdiv | (veuf & not_(jveuf)))
    condition62caa1 = (nb_pac == 0) & (caseP | caseG | caseF | caseW)
    condition62caa2 = caseP & ((nbF - nbG > 0) | (nbH - nbI > 0))
    condition62caa3 = not_(caseN) & (caseE | caseK) & (caseH >= 1981)
    condition62caa = condition62caa0 & (condition62caa1 | condition62caa2 | condition62caa3)
    # marié pacs
    condition62cab = (marpac | jveuf) & caseS & not_(caseP | caseF)
    condition62ca = (condition62caa | condition62cab)

    # plus de 590 euros si on a des plus de
    condition62cb = ((nbG + nbR + nbI) > 0) | caseP | caseF
    D = P.plafond_qf.reduc_postplafond * (condition62ca + ~condition62ca * condition62cb * (1 * caseP + 1 * caseF + nbG + nbR + nbI / 2))

    E = max_(0, A - I - B)
    Fo = D * (D <= E) + E * (E < D)
    IP1 = IP0 - Fo

    # TODO: 6.3 Cas particulier: Contribuables domiciliés dans les DOM.
    # conditionGuadMarReu =
    # conditionGuyane=
    # conitionDOM = conditionGuadMarReu | conditionGuyane
    # postplafGuadMarReu = 5100
    # postplafGuyane = 6700
    # IP2 = IP1 - conditionGuadMarReu*min( postplafGuadMarReu,.3*IP1)  - conditionGuyane*min(postplafGuyane,.4*IP1)

    # Récapitulatif
<<<<<<< HEAD
=======

>>>>>>> 862f000c
    return condition62a * IP0 + condition62b * IP1  # IP2 si DOM

def _avantage_qf(ir_ss_qf, ir_plaf_qf):
    return ir_ss_qf - ir_plaf_qf


def _decote(ir_plaf_qf, _P):
    '''
    Décote
    '''
    P = _P.ir.decote
    return (ir_plaf_qf < P.seuil) * (P.seuil - ir_plaf_qf) * 0.5

def _nat_imp(irpp):
    '''
    Renvoie True si le foyer est imposable, False sinon
    '''
    # def _nat_imp(rni, nbptr, _P):
    # P = _P.ir.non_imposable
    # seuil = P.seuil + (nbptr - 1)*P.supp
    return irpp > 0

def _ip_net(ir_plaf_qf, decote):
    '''
    irpp après décote
    '''
    return max_(0, ir_plaf_qf - decote)

def _iaidrdi(ip_net, reductions):
    '''
    Impôt après imputation des réductions d'impôt
    '''
    return ip_net - reductions

def _cont_rev_loc(f4bl, _P):
    '''
    Contribution sur les revenus locatifs
    '''
    P = _P.ir.crl
    return round(P.taux * (f4bl >= P.seuil) * f4bl)

def _teicaa(f5qm, f5rm, _P):

    """
    Taxe exceptionelle sur l'indemnité compensatrice des agents d'assurance
    """
    bareme = _P.ir.teicaa
    return bareme.calc(f5qm) + bareme.calc(f5rm)

def _plus_values(f3vg, f3vh, f3vl, f3vm, f3vi, f3vf, f3vd, f3sd, f3si, f3sf, f3sa, rpns_pvce, _P):
    """
    Taxation des plus value
    TODO: f3vt, 2013 f3Vg au barème / tout refaire
    """
    P = _P.ir.plus_values
        # revenus taxés à un taux proportionnel
    rdp = max_(0, f3vg - f3vh) + f3vl + rpns_pvce + f3vm + f3vi + f3vf
    out = (P.pvce * rpns_pvce +
           P.taux1 * max_(0, f3vg - f3vh) +
           P.caprisque * f3vl +
           P.pea * f3vm +
           P.taux3 * f3vi +
           P.taux4 * f3vf)
    if _P.datesim.year >= 2008:
        # revenus taxés à un taux proportionnel
        rdp += f3vd
        out += P.taux1 * f3vd
    if _P.datesim.year == 2012:
        out = P.taux2 * f3vd + P.taux3 * f3vi + P.taux4 * f3vf + P.taux1 * max_(0, f3vg - f3vh)
        out = (P.taux2 * (f3vd + f3sd) + P.taux3 * (f3vi + f3si) +
               P.taux4 * (f3vf + f3sf) + P.taux1 * max_(0, f3vg - f3vh) + P.pvce * f3sa)  # TODO: chek this rpns missing ?
    if _P.datesim.year > 2012:
        out = f3vg * 0  # TODO: completely undone

    return round(out)

def _iai(iaidrdi, plus_values, cont_rev_loc, teicaa):
    '''
    impôt avant imputation de l'irpp
    '''
    return iaidrdi + plus_values + cont_rev_loc + teicaa

def _cehr(rfr, nb_adult, _P):
    '''
    Contribution exceptionnelle sur les hauts revenus
    'foy'
    '''
    bar = _P.ir.cehr
    return bar.calc(rfr / nb_adult) * nb_adult

def _cesthra(sal, _P, _option = {'sal': ALL}):
    '''
    Contribution exceptionnelle de solidarité sur les très hauts revenus d'activité
    'foy'
    '''
    cesthra = 0
    bar = _P.ir.cesthra
    for rev in sal.itervalues():
        cesthra += bar.calc(rev)
    return cesthra


def _irpp(iai, credits_impot, cehr, cesthra):
    '''
    Montant avant seuil de recouvrement (hors ppe)
    '''
    return -(iai - credits_impot + cehr + cesthra)

###############################################################################
# # Autres totaux utiles pour la suite
###############################################################################

def _alv(f6gi, f6gj, f6el, f6em, f6gp, f6gu):
    '''
    Pensions alimentaires versées
    '''
    return -(f6gi + f6gj + f6el + f6em + f6gp + f6gu)

def _rfr(rni, alloc, f3va, f3vg, f3vi, rfr_cd, rfr_rvcm, rpns_exon, rpns_pvce, rev_cap_lib, f3vz):
    '''
    Revenu fiscal de référence
    '''
    return max_(0, rni - alloc) + rfr_cd + rfr_rvcm + rev_cap_lib + f3vi + rpns_exon + rpns_pvce + f3va + f3vg + f3vz

def _glo(f1tv, f1tw, f1tx, f3vf, f3vi, f3vj, f3vk):
    # TODO: f1uv, f1uw, f1ux deletion to check
    '''
    Gains de levée d'option
    'foy'
    '''
    return f1tv + f1tw + f1tx + f3vf + f3vi + f3vj + f3vk  # + f1uv + f1uw + f1ux

def _rev_cap_bar(f2dc, f2gr, f2ch, f2ts, f2go, f2tr, f2fu, avf, f2da, f2ee, _P):
    """
    Revenus du capital imposés au barème
    """
#    if _P.datesim.year <= 2011:
#        return f2dc + f2gr + f2ch + f2ts + f2go + f2tr + f2fu - avf
#    elif _P.datesim.year > 2011:
#        return f2dc + f2gr + f2ch + f2ts + f2go + f2tr + f2fu - avf + (f2da + f2ee)
    return f2dc + f2gr + f2ch + f2ts + f2go + f2tr + f2fu - avf + (f2da + f2ee) * (_P.ir.autre.finpfl)  # we add f2da an f2ee to allow for comparaison between year

def _rev_cap_lib(f2da, f2dh, f2ee, _P):
    '''
    Revenu du capital imposé au prélèvement libératoire
    '''
    if _P.datesim.year <= 2007:
        out = f2dh + f2ee
    else:
        out = f2da + f2dh + f2ee

    return out * not_(_P.ir.autre.finpfl)

def _avf(f2ab):
    '''
    Avoir fiscal et crédits d'impôt (zavff)
    '''
    return f2ab

def _imp_lib(f2da, f2dh, f2ee, _P):
    '''
    Prelèvement libératoire sur les revenus du capital
    '''
    P = _P.ir.rvcm.prelevement_liberatoire
    if _P.datesim.year <= 2007:
        out = -(P.assvie * f2dh + P.autre * f2ee)
    else:
        out = -(P.action * f2da + P.autre * f2ee) * not_(_P.ir.autre.finpfl) - P.assvie * f2dh


    return out

def _fon(f4ba, f4bb, f4bc, f4bd, f4be, _P):
    '''
    Revenus fonciers
    '''
    # # Calcul des totaux
    P = _P.ir.microfoncier
    fon = f4ba - f4bb - f4bc + round(f4be * (1 - P.taux))
    return fon


def _rpns_pvce(frag_pvce, arag_pvce, nrag_pvce, mbic_pvce, abic_pvce,
               nbic_pvce, macc_pvce, aacc_pvce, nacc_pvce, mbnc_pvce,
               abnc_pvce, nbnc_pvce, mncn_pvce, cncn_pvce):
    '''
    Plus values de cession
    'ind'
    frag_pvce (f5hx, f5ix, f5jx)
    arag_pvce (f5he, f5ie, f5je)
    nrag_pvce (f5hk, f5lk, f5jk)
    mbic_pvce (f5kq, f5lq, f5mq)
    abic_pvce (f5ke, f5le, f5me)
    nbic_pvce (f5kk, f5ik, f5mk)
    macc_pvce (f5nq, f5oq, f5pq)
    aacc_pvce (f5ne, f5oe, f5pe)
    nacc_pvce (f5nk, f5ok, f5pk)
    mncn_pvce (f5kv, f5lv, f5mv)
    cncn_pvce (f5so, f5nt, f5ot)
    mbnc_pvce (f5hr, f5ir, f5jr)
    abnc_pvce (f5qd, f5rd, f5sd)
    nbnc_pvce (f5qj, f5rj, f5sj)
    '''

    return (frag_pvce + arag_pvce + nrag_pvce + mbic_pvce + abic_pvce +
             nbic_pvce + macc_pvce + aacc_pvce + nacc_pvce + mbnc_pvce +
             abnc_pvce + nbnc_pvce + mncn_pvce + cncn_pvce)

def _rpns_exon(frag_exon, arag_exon, nrag_exon, mbic_exon, abic_exon,
               nbic_exon, macc_exon, aacc_exon, nacc_exon, mbnc_exon,
               abnc_exon, nbnc_exon):
    '''
    Plus values de cession
    'ind'
    frag_exon (f5hn, f5in, f5jn)
    arag_exon (f5hb, f5ib, f5jb)
    nrag_exon (f5hh, f5ih, f5jh)
    mbic_exon (f5kn, f5ln, f5mn)
    abic_exon (f5kb, f5lb, f5mb)
    nbic_exon (f5kh, f5lh, f5mh)
    macc_exon (f5nn, f5on, f5pn)
    aacc_exon (f5nb, f5ob, f5pb)
    nacc_exon (f5nh, f5oh, f5ph)
    mbnc_exon (f5hp, f5ip, f5jp)
    abnc_exon (f5qb, f5rb, f5sb)
    nbnc_exon (f5qh, f5rh, f5sh)
    '''

    return (frag_exon + arag_exon + nrag_exon + mbic_exon + abic_exon +
            nbic_exon + macc_exon + aacc_exon + nacc_exon + mbnc_exon +
            abnc_exon + nbnc_exon)

def _rag(frag_exon, frag_impo, arag_exon, arag_impg, arag_defi, nrag_exon, nrag_impg, nrag_defi, nrag_ajag):
    '''
    Revenus agricoles
    'ind'
    frag_exon (f5hn, f5in, f5jn)
    frag_impo (f5ho, f5io, f5jo)
    arag_exon (f5hb, f5ib, f5jb)
    arag_impg (f5hc, f5ic, f5jc)
    arag_defi (f5hf, f5if, f5jf)
    nrag_exon (f5hh, f5ih, f5jh)
    nrag_impg (f5hi, f5ii, f5ji)
    nrag_defi (f5hl, f5il, f5jl)
    nrag_ajag (f5hm, f5im, f5jm)
    '''
    return (frag_exon + frag_impo +
            arag_exon + arag_impg - arag_defi +
            nrag_exon + nrag_impg - nrag_defi +
            nrag_ajag)

def _ric(mbic_exon, mbic_impv, mbic_imps, abic_exon, nbic_exon, abic_impn, nbic_impn,
         abic_imps, nbic_imps, abic_defn, nbic_defn, abic_defs, nbic_defs, nbic_apch, _P):
    '''
    Bénéfices industriels et commerciaux
    'ind'
    mbic_exon (f5kn, f5ln, f5mn)
    abic_exon (f5kb, f5lb, f5mb)
    nbic_exon (f5kh, f5lh, f5mh)
    mbic_impv (f5ko, f5lo, f5mo)
    mbic_imps (f5kp, f5lp, f5mp)
    abic_impn (f5kc, f5lc, f5mc)
    abic_imps (f5kd, f5ld, f5md)
    nbic_impn (f5ki, f5li, f5mi)
    nbic_imps (f5kj, f5lj, f5mj)
    abic_defn (f5kf, f5lf, f5mf)
    abic_defs (f5kg, f5lg, f5mg)
    nbic_defn (f5kl, f5ll, f5ml)
    nbic_defs (f5km, f5lm, f5mm)
    nbic_apch (f5ks, f5ls, f5ms)
    '''

    P = _P.ir.rpns.microentreprise

    zbic = (mbic_exon + mbic_impv + mbic_imps
           + abic_exon + nbic_exon
           + abic_impn + nbic_impn
           + abic_imps + nbic_imps
           - abic_defn - nbic_defn
           - abic_defs - nbic_defs
           + nbic_apch)

    cond = (mbic_impv > 0) & (mbic_imps == 0)
    taux = P.vente.taux * cond + P.servi.taux * not_(cond)

    cbic = min_(mbic_impv + mbic_imps + mbic_exon,
                max_(P.vente.min, round(mbic_impv * P.vente.taux + mbic_imps * P.servi.taux + mbic_exon * taux)))

    ric = zbic - cbic

    return ric

def _rac(macc_exon, macc_impv, macc_imps,
         aacc_exon, aacc_impn, aacc_imps, aacc_defn, aacc_defs,
         nacc_exon, nacc_impn, nacc_imps, nacc_defn, nacc_defs,
         mncn_impo, cncn_bene, cncn_defi, _P):
    '''
    Revenus accessoires individuels
    'ind'
    macc_exon (f5nn, f5on, f5pn)
    aacc_exon (f5nb, f5ob, f5pb)
    nacc_exon (f5nh, f5oh, f5ph)
    macc_impv (f5no, f5oo, f5po)
    macc_imps (f5np, f5op, f5pp)
    aacc_impn (f5nc, f5oc, f5pc)
    aacc_imps (f5nd, f5od, f5pd)
    aacc_defn (f5nf, f5of, f5pf)
    aacc_defs (f5ng, f5og, f5pg)
    nacc_impn (f5ni, f5oi, f5pi)
    nacc_imps (f5nj, f5oj, f5pj)
    nacc_defn (f5nl, f5ol, f5pl)
    nacc_defs (f5nm, f5om, f5pm)
    mncn_impo (f5ku, f5lu, f5mu)
    cncn_bene (f5sn, f5ns, f5os)
    cncn_defi (f5sp, f5nu, f5ou, f5sr)
    f5sv????
    '''
    P = _P.ir.rpns.microentreprise

    zacc = (macc_exon + macc_impv + macc_imps
            + aacc_exon + aacc_impn + aacc_imps - aacc_defn - aacc_defs
            + nacc_exon + nacc_impn + nacc_imps - nacc_defn - nacc_defs
            + mncn_impo + cncn_bene - cncn_defi)

    cond = (macc_impv > 0) & (macc_imps == 0)
    taux = P.vente.taux * cond + P.servi.taux * not_(cond)

    cacc = min_(macc_impv + macc_imps + macc_exon + mncn_impo,
                max_(P.vente.min,
                     round(macc_impv * P.vente.taux + macc_imps * P.servi.taux + macc_exon * taux + mncn_impo * P.specialbnc.taux)))

    rac = zacc - cacc

    return rac

def _rnc(mbnc_exon, mbnc_impo, abnc_exon, nbnc_exon, abnc_impo, nbnc_impo, abnc_defi, nbnc_defi, _P):
    '''
    Revenus non commerciaux individuels
    'ind'
    mbnc_exon (f5hp, f5ip, f5jp)
    abnc_exon (f5qb, f5rb, f5sb)
    nbnc_exon (f5qh, f5rh, f5sh)
    mbnc_impo (f5hq, f5iq, f5jq)
    abnc_impo (f5qc, f5rc, f5sc)
    abnc_defi (f5qe, f5re, f5se)
    nbnc_impo (f5qi, f5ri, f5si)
    nbnc_defi (f5qk, f5rk, f5sk)
    f5ql, f5qm????
    '''
    P = _P.ir.rpns.microentreprise.specialbnc

    zbnc = (mbnc_exon + mbnc_impo
            + abnc_exon + nbnc_exon
            + abnc_impo + nbnc_impo
            - abnc_defi - nbnc_defi)

    cbnc = min_(mbnc_exon + mbnc_impo, max_(P.min, round((mbnc_exon + mbnc_impo) * P.taux)))

    rnc = zbnc - cbnc
    return rnc


def _rpns(rag, ric, rac, rnc):
    '''
    Revenus des professions non salariées individuels
    'ind'
    '''
    return rag + ric + rac + rnc

def _rpns_pvct(frag_pvct, mbic_pvct, macc_pvct, mbnc_pvct, mncn_pvct):
    '''
    Plus values de court terme
    'ind'
    frag_pvct (f5hw, f5iw, f5jw)
    mbic_pvct (f5kx, f5lx, f5mx)
    macc_pvct (f5nx, f5ox, f5px)
    mbnc_pvct (f5hv, f5iv, f5jv)
    mncn_pvct (f5ky, f5ly, f5my)
    '''
    return frag_pvct + mbic_pvct + macc_pvct + mbnc_pvct + mncn_pvct

def _rpns_mvct(mbic_mvct, macc_mvct, mbnc_mvct, mncn_mvct):
    '''
    Moins values de court terme
    'ind'
    mbic_mvct (f5hu)
    macc_mvct (f5iu)
    mncn_mvct (f5ju)
    mbnc_mvct (f5kz)

    '''
    return mbic_mvct + macc_mvct + mbnc_mvct + mncn_mvct

def _rpns_mvlt(mbic_mvlt, macc_mvlt, mbnc_mvlt, mncn_mvlt):
    '''
    Moins values de long terme
    'ind'
    mbic_mvlt (f5kr, f5lr, f5mr)
    macc_mvlt (f5nr, f5or, f5pr)
    mncn_mvlt (f5kw, f5lw, f5mw)
    mbnc_mvlt (f5hs, f5is, f5js)
    '''
    return mbic_mvlt + macc_mvlt + mbnc_mvlt + mncn_mvlt

def _rpns_i(frag_impo, arag_impg, nrag_impg, arag_defi, nrag_defi,
            mbic_impv, mbic_imps,
            abic_impn, abic_imps, abic_defn, abic_defs,
            nbic_impn, nbic_imps, nbic_defn, nbic_defs,
            macc_impv, macc_imps,
            aacc_impn, aacc_imps, aacc_defn, aacc_defs,
            nacc_impn, nacc_imps, nacc_defn, nacc_defs,
            mbnc_impo,
            abnc_impo, abnc_defi,
            nbnc_impo, nbnc_defi,
            mncn_impo, cncn_bene, cncn_defi,
            rpns_pvct, rpns_mvct, rpns_mvlt,
            f5sq, _P):
    '''
    Revenus des professions non salariées individuels
    '''
    P = _P.ir.rpns.microentreprise
    def abat_rnps(rev, P):
        return max_(0, rev - min_(rev, max_(P.taux * min_(P.max, rev), P.min)))

    # Jeunes agriculteurs montant de l'abattement de 50% ou 100%
    # nrag_ajag = f5hm + f5im + f5jm

#    # déficits agricole des années antérieurs (imputables uniquement
#    # sur des revenus agricoles)
#    rag_timp = frag_impo + frag_pvct + arag_impg + nrag_impg
#    cond = (AUTRE <= P.def_agri_seuil)
#    def_agri = cond*(arag_defi + nrag_defi) + not_(cond)*min_(rag_timp, arag_defi + nrag_defi)
#    # TODO : check 2006 cf art 156 du CGI pour 2006
#    def_agri_ant    = min_(max_(0,rag_timp - def_agri), f5sq)

    def_agri = arag_defi + nrag_defi + f5sq

    # # B revenus industriels et commerciaux professionnels
    # regime micro entreprise
    mbic_timp = abat_rnps(mbic_impv, P.vente) + abat_rnps(mbic_imps, P.servi)

    # Régime du bénéfice réel bénéficiant de l'abattement CGA
    abic_timp = abic_impn + abic_imps - (abic_defn + abic_defs)

    # Régime du bénéfice réel ne bénéficiant pas de l'abattement CGA
    nbic_timp = (nbic_impn + nbic_imps) - (nbic_defn + nbic_defs)

    # Abatemment artisant pécheur
    # nbic_apch = f5ks + f5ls + f5ms # TODO : à intégrer qqpart

    # # C revenus industriels et commerciaux non professionnels
    # (revenus accesoires du foyers en nomenclature INSEE)

    # regime micro entreprise
    macc_timp = abat_rnps(macc_impv, P.vente) + abat_rnps(macc_imps, P.servi)
    # Régime du bénéfice réel bénéficiant de l'abattement CGA
    aacc_timp = max_(0, (aacc_impn + aacc_imps) - (aacc_defn + aacc_defs))
    # Régime du bénéfice réel ne bénéficiant pas de l'abattement CGA
    nacc_timp = max_(0, (nacc_impn + nacc_imps) - (nacc_defn + nacc_defs))

    # # E revenus non commerciaux non professionnels
    # regime déclaratif special ou micro-bnc
    mncn_timp = abat_rnps(mncn_impo, P.specialbnc)

    # régime de la déclaration controlée
    # total 11
    cncn_timp = max_(0, cncn_bene - cncn_defi)
    # Abatement jeunes créateurs

    # # D revenus non commerciaux professionnels
    # regime déclaratif special ou micro-bnc
    mbnc_timp = abat_rnps(mbnc_impo, P.specialbnc)

    # regime de la déclaration contrôlée bénéficiant de l'abattement association agréée
    abnc_timp = abnc_impo - abnc_defi

    # regime de la déclaration contrôlée ne bénéficiant pas de l'abattement association agréée
    nbnc_timp = nbnc_impo - nbnc_defi

    # # Totaux
    atimp = arag_impg + abic_timp + aacc_timp + abnc_timp
    ntimp = nrag_impg + nbic_timp + nacc_timp + nbnc_timp

    majo_cga = max_(0, _P.ir.rpns.cga_taux2 * (ntimp + frag_impo))  # pour ne pas avoir à
                                            # majorer les déficits
    # total 6
    rev_NS = frag_impo - def_agri + atimp + ntimp + majo_cga

    # revenu net après abatement
    # total 7
    rev_NS_mi = mbic_timp + macc_timp + mbnc_timp + mncn_timp - rpns_mvlt

    RPNS = rev_NS + rev_NS_mi + rpns_pvct - rpns_mvct + cncn_timp

    return RPNS

def _abat_spe(age, caseP, caseF, rng, nbN, _P, _option = {'age': [VOUS, CONJ]}):
    """
    Abattements spéciaux
    """
#    - pour personnes âges ou invalides : âgé(e) de plus de 65 ans
#      ou invalide (titulaire d’une pension d’invalidité militaire ou d’accident
#      du travail d’au moins 40 % ou titulaire de la carte d’invalidité),
#      abattement de 2 172 € si rng du foyer fiscal inférieur à 13 370 €
#                    1 086 € si rng  compris entre 13 370 € et 21 570 €.
#      Abattement doublé si conjoint remplit également ces conditions
#      d’âge ou d’invalidité.
#    - pour enfants à charge ayant fondé un foyer distinct : Si  rattachement
#      enfants mariés ou pacsés ou enfants  célibataires, veufs, divorcés, séparés, chargés de famille,
#      abattement 5 495 € par personne ainsi rattachée.
#      Si l’enfant de la personne rattachée est réputé à charge de
#      l’un et l’autre de ses parents (garde alternée), cet abattement est divisé
#      par deux soit 2 748€. Exemple : 10 990 € pour un jeune ménage et 8 243 €
#      pour un célibataire avec un jeune enfant en résidence alternée.

    ageV, ageC = age[VOUS], age[CONJ]
    invV, invC = caseP, caseF
    P = _P.ir.abattements_speciaux
    nb_elig_as = (1 * (((ageV >= 65) | invV) & (ageV > 0)) +
               1 * (((ageC >= 65) | invC) & (ageC > 0)))
    as_inv = nb_elig_as * P.inv_montant * ((rng <= P.inv_max1) + ((rng > P.inv_max1) & (rng <= P.inv_max2)) * 0.5)

    as_enf = nbN * P.enf_montant

    return min_(rng, as_inv + as_enf)

###############################################################################
# # Calcul du nombre de parts
###############################################################################

def _nbptr(nb_pac, marpac, celdiv, veuf, jveuf, nbF, nbG, nbH, nbI, nbR, nbJ, caseP, caseW, caseG, caseE, caseK, caseN, caseF, caseS, caseL, caseT, _P):
    '''
    Nombre de parts du foyer
    'foy'
    note 1 enfants et résidence alternée (formulaire 2041 GV page 10)

    P.enf1 : nb part 2 premiers enfants
    P.enf2 : nb part enfants de rang 3 ou plus
    P.inv1 : nb part supp enfants invalides (I, G)
    P.inv2 : nb part supp adultes invalides (R)
    P.not31 : nb part supp note 3 : cases W ou G pour veuf, celib ou div
    P.not32 : nb part supp note 3 : personne seule ayant élevé des enfants
    P.not41 : nb part supp adultes invalides (vous et/ou conjoint) note 4
    P.not42 : nb part supp adultes anciens combattants (vous et/ou conjoint) note 4
    P.not6 : nb part supp note 6
    P.isol : demi-part parent isolé (T)
    P.edcd : enfant issu du mariage avec conjoint décédé;
    '''
    P = _P.ir.quotient_familial
    no_pac = nb_pac == 0  # Aucune personne à charge en garde exclusive
    has_pac = not_(no_pac)
    no_alt = nbH == 0  # Aucun enfant à charge en garde alternée
    has_alt = not_(no_alt)

    # # nombre de parts liées aux enfants à charge
    # que des enfants en résidence alternée
    enf1 = (no_pac & has_alt) * (P.enf1 * min_(nbH, 2) * 0.5 + P.enf2 * max_(nbH - 2, 0) * 0.5)
    # pas que des enfants en résidence alternée
    enf2 = (has_pac & has_alt) * ((nb_pac == 1) * (P.enf1 * min_(nbH, 1) * 0.5 + P.enf2 * max_(nbH - 1, 0) * 0.5) + (nb_pac > 1) * (P.enf2 * nbH * 0.5))
    # pas d'enfant en résidence alternée
    enf3 = P.enf1 * min_(nb_pac, 2) + P.enf2 * max_((nb_pac - 2), 0)

    enf = enf1 + enf2 + enf3
    # # note 2 : nombre de parts liées aux invalides (enfant + adulte)
    n2 = P.inv1 * (nbG + nbI / 2) + P.inv2 * nbR

    # # note 3 : Pas de personne à charge
    # - invalide

    n31a = P.not31a * (no_pac & no_alt & caseP)
    # - ancien combatant
    n31b = P.not31b * (no_pac & no_alt & (caseW | caseG))
    n31 = max_(n31a, n31b)
    # - personne seule ayant élevé des enfants
    n32 = P.not32 * (no_pac & no_alt & ((caseE | caseK) & not_(caseN)))
    n3 = max_(n31, n32)
    # # note 4 Invalidité de la personne ou du conjoint pour les mariés ou
    # # jeunes veuf(ve)s
    n4 = max_(P.not41 * (1 * caseP + 1 * caseF), P.not42 * (caseW | caseS))

    # # note 5
    #  - enfant du conjoint décédé
    n51 = P.cdcd * (caseL & ((nbF + nbJ) > 0))
    #  - enfant autre et parent isolé
    n52 = P.isol * caseT * (((no_pac & has_alt) * ((nbH == 1) * 0.5 + (nbH >= 2))) + 1 * has_pac)
    n5 = max_(n51, n52)

    # # note 6 invalide avec personne à charge
    n6 = P.not6 * (caseP & (has_pac | has_alt))

    # # note 7 Parent isolé
    n7 = P.isol * caseT * ((no_pac & has_alt) * ((nbH == 1) * 0.5 + (nbH >= 2)) + 1 * has_pac)

    # # Régime des mariés ou pacsés
    m = 2 + enf + n2 + n4

    # # veufs  hors jveuf
    v = 1 + enf + n2 + n3 + n5 + n6

    # # celib div
    c = 1 + enf + n2 + n3 + n6 + n7
    return (marpac | jveuf) * m + (veuf & not_(jveuf)) * v + celdiv * c

###############################################################################
# # Calcul de la prime pour l'emploi
###############################################################################

def _ppe_coef(jour_xyz):
    '''
    PPE: coefficient de conversion en cas de changement en cours d'année
    '''
    nb_jour = (jour_xyz == 0) + jour_xyz
    return 360 / nb_jour

def _ppe_elig(rfr, ppe_coef, marpac, veuf, celdiv, nbptr, _P):
    '''
    PPE: eligibilité à la ppe
    'foy'
    '''
    P = _P.ir.credits_impot.ppe
    seuil = (veuf | celdiv) * (P.eligi1 + 2 * max_(nbptr - 1, 0) * P.eligi3) \
            + marpac * (P.eligi2 + 2 * max_(nbptr - 2, 0) * P.eligi3)
    out = (rfr * ppe_coef) <= seuil
    return out

def _ppe_rev(sal, hsup, rpns, _P):
    '''
    base ressource de la ppe
    'ind'
    '''
    P = _P.ir.credits_impot.ppe
    # Revenu d'activité salarié
    rev_sa = sal + hsup  # TODO: + TV + TW + TX + AQ + LZ + VJ
    # Revenu d'activité non salarié
    rev_ns = min_(0, rpns) / P.abatns + max_(0, rpns) * P.abatns
    return rev_sa + rev_ns
    
def _ppe_coef_tp(ppe_du_sa, ppe_du_ns, ppe_tp_sa, ppe_tp_ns, _P):
    '''
    PPE: coefficient de conversion temps partiel
    'ind'
    '''
    P = _P.ir.credits_impot.ppe
    frac_sa = ppe_du_sa / P.TP_nbh
    frac_ns = ppe_du_ns / P.TP_nbj
    tp = ppe_tp_sa | ppe_tp_ns | (frac_sa + frac_ns >= 1)
    return tp + not_(tp) * (frac_sa + frac_ns)

def _ppe_base(ppe_rev, ppe_coef_tp, ppe_coef, _option = {'ppe_coef':ALL}):
    out = ppe_rev / (ppe_coef_tp + (ppe_coef_tp == 0)) * ppe_coef
    return out

def _ppe_elig_i(ppe_rev, ppe_coef_tp, _P):
    '''
    eligibilité individuelle à la ppe 
    Attention : condition de plafonnement introduite dans ppe brute
    '''
    P = _P.ir.credits_impot.ppe
    return (ppe_rev >= P.seuil1) & (ppe_coef_tp != 0)

def _ppe_brute(ppe_elig, ppe_elig_i, ppe_rev, ppe_base, ppe_coef, ppe_coef_tp, nb_pac, marpac, celdiv, veuf, caseT, caseL, nbH, _P, _option = {'ppe_elig_i': ALL, 'ppe_base': ALL, 'ppe_rev': ALL, 'ppe_coef_tp': ALL}):
    '''
    Prime pour l'emploi (avant éventuel dispositif de cumul avec le RSA)
    'foy'
    '''
    P = _P.ir.credits_impot.ppe

    eliv, elic, eli1, eli2, eli3 = ppe_elig_i[VOUS], ppe_elig_i[CONJ], ppe_elig_i[PAC1], ppe_elig_i[PAC2], ppe_elig_i[PAC3],
    basevi, baseci = ppe_rev[VOUS], ppe_rev[CONJ]
    basev, basec, base1, base2, base3 = ppe_base[VOUS], ppe_base[CONJ], ppe_base[PAC1], ppe_base[PAC2], ppe_base[PAC1]
    coef_tpv, coef_tpc, coef_tp1, coef_tp2, coef_tp3 = ppe_coef_tp[VOUS], ppe_coef_tp[CONJ], ppe_coef_tp[PAC1], ppe_coef_tp[PAC2], ppe_coef_tp[PAC1]

    nb_pac_ppe = max_(0, nb_pac - eli1 - eli2 - eli3)

    ligne2 = marpac & xor_(basevi >= P.seuil1, baseci >= P.seuil1)
    ligne3 = (celdiv | veuf) & caseT & not_(veuf & caseT & caseL)
    ligne1 = not_(ligne2) & not_(ligne3)

    base_monact = ligne2 * (eliv * basev + elic * basec)
    base_monacti = ligne2 * (eliv * basevi + elic * baseci)

    def ppe_bar1(base):
        cond1 = ligne1 | ligne3
        cond2 = ligne2
        return 1 / ppe_coef * ((cond1 & (base <= P.seuil2)) * (base) * P.taux1 +
                           (cond1 & (base > P.seuil2) & (base <= P.seuil3)) * (P.seuil3 - base) * P.taux2 +
                           (cond2 & (base <= P.seuil2)) * (base * P.taux1) +
                           (cond2 & (base > P.seuil2) & (base <= P.seuil3)) * ((P.seuil3 - base) * P.taux2) +
                           (cond2 & (base > P.seuil4) & (base <= P.seuil5)) * (P.seuil5 - base) * P.taux3)

    def ppe_bar2(base):
        return 1 / ppe_coef * ((base <= P.seuil2) * (base) * P.taux1 +
                           ((base > P.seuil2) & (base <= P.seuil3)) * (P.seuil3 - base1) * P.taux2)

    # calcul des primes individuelles.
<<<<<<< HEAD
=======
        
>>>>>>> 862f000c
    ppev = eliv * ppe_bar1(basev)
    ppec = elic * ppe_bar1(basec)
    ppe1 = eli1 * ppe_bar2(base1)
    ppe2 = eli2 * ppe_bar2(base2)
    ppe3 = eli3 * ppe_bar2(base3)

    ppe_monact_vous = (eliv & ligne2 & (basevi >= P.seuil1) & (basev <= P.seuil4)) * P.monact
    ppe_monact_conj = (elic & ligne2 & (baseci >= P.seuil1) & (basec <= P.seuil4)) * P.monact

    maj_pac = ppe_elig * (eliv | elic) * (
        (ligne1 & marpac & ((ppev + ppec) != 0) & (min_(basev, basec) <= P.seuil3)) * P.pac * (nb_pac_ppe + nbH * 0.5) +
        (ligne1 & (celdiv | veuf) & eliv & (basev <= P.seuil3)) * P.pac * (nb_pac_ppe + nbH * 0.5) +
        (ligne2 & (base_monacti >= P.seuil1) & (base_monact <= P.seuil3)) * P.pac * (nb_pac_ppe + nbH * 0.5) +
        (ligne2 & (base_monact > P.seuil3) & (base_monact <= P.seuil5)) * P.pac * ((nb_pac_ppe != 0) + 0.5 * ((nb_pac_ppe == 0) & (nbH != 0))) +
        (ligne3 & (basevi >= P.seuil1) & (basev <= P.seuil3)) * ((min_(nb_pac_ppe, 1) * 2 * P.pac + max_(nb_pac_ppe - 1, 0) * P.pac) + (nb_pac_ppe == 0) * (min_(nbH, 2) * P.pac + max_(nbH - 2, 0) * P.pac * 0.5)) +
        (ligne3 & (basev > P.seuil3) & (basev <= P.seuil5)) * P.pac * ((nb_pac_ppe != 0) * 2 + ((nb_pac_ppe == 0) & (nbH != 0))))
<<<<<<< HEAD

    def coef(coef_tp):
        return (coef_tp <= 0.5) * coef_tp * 1.45 + (coef_tp > 0.5) * (0.55 * coef_tp + 0.45)

=======
    
    plaf_ppe = P.seuil3 * ( (celdiv | veuf) & (nb_pac_ppe == 0) | marpac & (ppev > P.seuil1) & (ppec > P.seuil1) ) +  P.seuil4 * (  marpac & ((ppev > P.seuil1) | (ppec > P.seuil1)) | ligne3)

    def coef(coef_tp):
        return (coef_tp <= 0.5) * coef_tp * 1.45 + (coef_tp > 0.5) * (0.55 * coef_tp + 0.45)
>>>>>>> 862f000c
    ppe_vous = ppe_elig * (ppev * coef(coef_tpv) + ppe_monact_vous)
    ppe_conj = ppe_elig * (ppec * coef(coef_tpc) + ppe_monact_conj)
    ppe_pac1 = ppe_elig * (ppe1 * coef(coef_tp1))
    ppe_pac2 = ppe_elig * (ppe2 * coef(coef_tp2))
    ppe_pac3 = ppe_elig * (ppe3 * coef(coef_tp3))
<<<<<<< HEAD

    ppe_tot = ppe_vous + ppe_conj + ppe_pac1 + ppe_pac2 + ppe_pac3 + maj_pac
    ppe_tot = (ppe_tot != 0) * max_(P.versmin, ppe_tot)
=======
    #print ppe_vous, ppe_conj, ppe_pac1, ppe_pac2, ppe_pac3, maj_pac
    ppe_tot = ppe_vous + ppe_conj + ppe_pac1 + ppe_pac2 + ppe_pac3 + maj_pac
    ppe_tot = (ppe_tot != 0) * max_(P.versmin, ppe_tot) 
    ppe_tot = ppe_tot * (ppe_tot <= plaf_ppe)
>>>>>>> 862f000c
    return ppe_tot

def _ppe(ppe_brute, rsa_act_i, _option = {'rsa_act_i': [VOUS, CONJ]}):
    """
    PPE effectivement versé
    """
#   On retranche le RSA activité de la PPE
#   Dans les agrégats officiels de la DGFP, c'est la PPE brute qu'il faut comparer
    ppe = max_(ppe_brute - rsa_act_i[VOUS] - rsa_act_i[CONJ], 0)
    return ppe
<|MERGE_RESOLUTION|>--- conflicted
+++ resolved
@@ -289,9 +289,9 @@
 def _rev_cat(rev_cat_tspr, rev_cat_rvcm, rev_cat_rfon, rev_cat_rpns):
     ''' Revenus Categoriels '''
 #    AUTRE = TSPR + RVCM + RFON
-    
+
     for var in [rev_cat_tspr, rev_cat_rvcm, rev_cat_rfon, rev_cat_rpns]:
-        #log.error(var.__name__)
+        # log.error(var.__name__)
         log.error(var)
     return rev_cat_tspr + rev_cat_rvcm + rev_cat_rfon + rev_cat_rpns
 
@@ -399,10 +399,7 @@
     # IP2 = IP1 - conditionGuadMarReu*min( postplafGuadMarReu,.3*IP1)  - conditionGuyane*min(postplafGuyane,.4*IP1)
 
     # Récapitulatif
-<<<<<<< HEAD
-=======
-
->>>>>>> 862f000c
+
     return condition62a * IP0 + condition62b * IP1  # IP2 si DOM
 
 def _avantage_qf(ir_ss_qf, ir_plaf_qf):
@@ -1039,7 +1036,7 @@
     # Revenu d'activité non salarié
     rev_ns = min_(0, rpns) / P.abatns + max_(0, rpns) * P.abatns
     return rev_sa + rev_ns
-    
+
 def _ppe_coef_tp(ppe_du_sa, ppe_du_ns, ppe_tp_sa, ppe_tp_ns, _P):
     '''
     PPE: coefficient de conversion temps partiel
@@ -1098,10 +1095,6 @@
                            ((base > P.seuil2) & (base <= P.seuil3)) * (P.seuil3 - base1) * P.taux2)
 
     # calcul des primes individuelles.
-<<<<<<< HEAD
-=======
-        
->>>>>>> 862f000c
     ppev = eliv * ppe_bar1(basev)
     ppec = elic * ppe_bar1(basec)
     ppe1 = eli1 * ppe_bar2(base1)
@@ -1118,33 +1111,22 @@
         (ligne2 & (base_monact > P.seuil3) & (base_monact <= P.seuil5)) * P.pac * ((nb_pac_ppe != 0) + 0.5 * ((nb_pac_ppe == 0) & (nbH != 0))) +
         (ligne3 & (basevi >= P.seuil1) & (basev <= P.seuil3)) * ((min_(nb_pac_ppe, 1) * 2 * P.pac + max_(nb_pac_ppe - 1, 0) * P.pac) + (nb_pac_ppe == 0) * (min_(nbH, 2) * P.pac + max_(nbH - 2, 0) * P.pac * 0.5)) +
         (ligne3 & (basev > P.seuil3) & (basev <= P.seuil5)) * P.pac * ((nb_pac_ppe != 0) * 2 + ((nb_pac_ppe == 0) & (nbH != 0))))
-<<<<<<< HEAD
+
+    plaf_ppe = P.seuil3 * ((celdiv | veuf) & (nb_pac_ppe == 0) | marpac & (ppev > P.seuil1) & (ppec > P.seuil1)) + P.seuil4 * (marpac & ((ppev > P.seuil1) | (ppec > P.seuil1)) | ligne3)
 
     def coef(coef_tp):
         return (coef_tp <= 0.5) * coef_tp * 1.45 + (coef_tp > 0.5) * (0.55 * coef_tp + 0.45)
 
-=======
-    
-    plaf_ppe = P.seuil3 * ( (celdiv | veuf) & (nb_pac_ppe == 0) | marpac & (ppev > P.seuil1) & (ppec > P.seuil1) ) +  P.seuil4 * (  marpac & ((ppev > P.seuil1) | (ppec > P.seuil1)) | ligne3)
-
-    def coef(coef_tp):
-        return (coef_tp <= 0.5) * coef_tp * 1.45 + (coef_tp > 0.5) * (0.55 * coef_tp + 0.45)
->>>>>>> 862f000c
     ppe_vous = ppe_elig * (ppev * coef(coef_tpv) + ppe_monact_vous)
     ppe_conj = ppe_elig * (ppec * coef(coef_tpc) + ppe_monact_conj)
     ppe_pac1 = ppe_elig * (ppe1 * coef(coef_tp1))
     ppe_pac2 = ppe_elig * (ppe2 * coef(coef_tp2))
     ppe_pac3 = ppe_elig * (ppe3 * coef(coef_tp3))
-<<<<<<< HEAD
 
     ppe_tot = ppe_vous + ppe_conj + ppe_pac1 + ppe_pac2 + ppe_pac3 + maj_pac
     ppe_tot = (ppe_tot != 0) * max_(P.versmin, ppe_tot)
-=======
-    #print ppe_vous, ppe_conj, ppe_pac1, ppe_pac2, ppe_pac3, maj_pac
-    ppe_tot = ppe_vous + ppe_conj + ppe_pac1 + ppe_pac2 + ppe_pac3 + maj_pac
-    ppe_tot = (ppe_tot != 0) * max_(P.versmin, ppe_tot) 
     ppe_tot = ppe_tot * (ppe_tot <= plaf_ppe)
->>>>>>> 862f000c
+
     return ppe_tot
 
 def _ppe(ppe_brute, rsa_act_i, _option = {'rsa_act_i': [VOUS, CONJ]}):
