--- conflicted
+++ resolved
@@ -83,11 +83,7 @@
             if agem is not None:
                 return period, agem // 12
             birth = simulation.calculate('birth', period)
-<<<<<<< HEAD
-        return period, (datetime64(period.date) - birth).astype('timedelta64[Y]')
-=======
         return period, (datetime64(period.start) - birth).astype('timedelta64[Y]')
->>>>>>> 13ffd1a9
 
 
 @reference_formula
@@ -103,11 +99,7 @@
             if age is not None:
                 return period, age * 12
             birth = simulation.calculate('birth', period)
-<<<<<<< HEAD
-        return period, (datetime64(period.date) - birth).astype('timedelta64[M]')
-=======
         return period, (datetime64(period.start) - birth).astype('timedelta64[M]')
->>>>>>> 13ffd1a9
 
 
 @reference_formula
@@ -933,7 +925,10 @@
         defncn = simulation.calculate('defncn', period)
         defmeu = simulation.calculate('defmeu', period)
 
-        return period, self.sum_by_entity(rpns_i_holder) - self.sum_by_entity(nbnc_pvce_holder) - defrag - defncn - defacc - defmeu - mbic_mvct
+        return period, (
+            self.sum_by_entity(rpns_i_holder) -
+            self.sum_by_entity(nbnc_pvce_holder) - defrag - defncn - defacc - defmeu - mbic_mvct
+            )
 
 
 @reference_formula
@@ -1380,9 +1375,6 @@
         return period, self.sum_by_entity(ebic_impv_holder)
 
 
-    # P = _P.ir.rpns.microentreprise
-    # assert (ebic_impv <= P.vente.max)
-
 
 @reference_formula
 class assiette_service(SimpleFormulaColumn):
@@ -1424,7 +1416,6 @@
         # http://vosdroits.service-public.fr/professionnels-entreprises/F23267.xhtml
         return period, self.sum_by_entity(ebnc_impo_holder)
 
-
     # assert (ebnc_impo <= P.specialbnc.max)
 
 
@@ -1441,10 +1432,12 @@
         assiette_service = simulation.calculate('assiette_service', period)
         assiette_vente = simulation.calculate('assiette_vente', period)
         assiette_proflib = simulation.calculate('assiette_proflib', period)
-        _P = simulation.legislation_at(period.start)
         microsocial = simulation.legislation_at(period.start).ir.rpns.microsocial
 
-        return period, assiette_service * microsocial.servi + assiette_vente * microsocial.vente + assiette_proflib * microsocial.bnc
+        return period, (
+            assiette_service * microsocial.servi +
+            assiette_vente * microsocial.vente + assiette_proflib * microsocial.bnc
+            )
 
 
 @reference_formula
@@ -1464,7 +1457,9 @@
         ebnc_impo = self.sum_by_entity(ebnc_impo_holder)
         ebic_imps = self.sum_by_entity(ebic_imps_holder)
         ebic_impv = self.sum_by_entity(ebic_impv_holder)
-        return period, ebnc_impo * (1 - me.specialbnc.taux) + ebic_imps * (1 - me.servi.taux) + ebic_impv * (1 - me.vente.taux)
+        return period, (
+            ebnc_impo * (1 - me.specialbnc.taux) + ebic_imps * (1 - me.servi.taux) + ebic_impv * (1 - me.vente.taux)
+            )
 
 
 @reference_formula
@@ -1525,7 +1520,6 @@
         f3vf_holder = simulation.compute('f3vf', period)
         f3vd_holder = simulation.compute('f3vd', period)
         rpns_pvce_holder = simulation.compute('rpns_pvce', period)
-        _P = simulation.legislation_at(period.start)
         plus_values = simulation.legislation_at(period.start).ir.plus_values
 
         rpns_pvce = self.sum_by_entity(rpns_pvce_holder)
@@ -1565,7 +1559,6 @@
         f3vf_holder = simulation.compute('f3vf', period)
         f3vd_holder = simulation.compute('f3vd', period)
         rpns_pvce_holder = simulation.compute('rpns_pvce', period)
-        _P = simulation.legislation_at(period.start)
         plus_values = simulation.legislation_at(period.start).ir.plus_values
 
         rpns_pvce = self.sum_by_entity(rpns_pvce_holder)
@@ -2106,7 +2099,9 @@
         macc_imps = self.sum_by_entity(macc_imps_holder)
         aacc_impn = self.sum_by_entity(aacc_impn_holder)
         macc_timp = abat_rpns(macc_impv, microentreprise.vente) + abat_rpns(macc_imps, microentreprise.servi)
-        return period, min_(f5rn + f5ro + f5rp + f5rq + f5rr + f5rw, aacc_impn + macc_pvct + macc_timp + (1 + cga) * nacc_impn)
+        return period, (
+            min_(f5rn + f5ro + f5rp + f5rq + f5rr + f5rw, aacc_impn + macc_pvct + macc_timp + (1 + cga) * nacc_impn)
+            )
 
 
 @reference_formula
@@ -2258,9 +2253,15 @@
         cond = (mbic_impv > 0) & (mbic_imps == 0)
         taux = microentreprise.vente.taux * cond + microentreprise.servi.taux * not_(cond)
 
-        cbic = min_(mbic_impv + mbic_imps + mbic_exon,
-                    max_(microentreprise.vente.min,
-                         round(mbic_impv * microentreprise.vente.taux + mbic_imps * microentreprise.servi.taux + mbic_exon * taux)))
+        cbic = min_(
+            mbic_impv + mbic_imps + mbic_exon,
+            max_(
+                microentreprise.vente.min,
+                round(
+                    mbic_impv * microentreprise.vente.taux + mbic_imps * microentreprise.servi.taux + mbic_exon * taux
+                    )
+                )
+            )
         return period, zbic - cbic
 
 
