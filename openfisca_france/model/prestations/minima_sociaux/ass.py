--- conflicted
+++ resolved
@@ -34,65 +34,6 @@
 
 
 @reference_formula
-<<<<<<< HEAD
-class ass_eligibilite_i(SimpleFormulaColumn):
-    column = BoolCol
-    label = u"Éligibilité individuelle à l'ASS"
-    entity_class = Individus
-
-    def function(self, simulation, period):
-        period = period.start.offset('first-of', 'month').period('month')
-        
-        #1 si demandeur d'emploi
-        activite = simulation.calculate('activite', period) 
-
-        #Indique que l'user a travaillé 5 ans au cours des 10 dernieres années.
-        ass_precondition_remplie = simulation.calculate('ass_precondition_remplie', period) 
-
-        are_perceived_this_month = simulation.calculate('chonet', period)
-
-        return period, and_(and_(activite == 1, ass_precondition_remplie), are_perceived_this_month == 0)
-
-
-@reference_formula
-class ass_base_ressources_i(SimpleFormulaColumn):
-    column = FloatCol
-    label = u"Base de ressources individuelle de l'ASS"
-    entity_class = Individus
-
-    def function(self, simulation, period):
-        period = period.start.offset('first-of', 'month').period('month')
-        previous_year = period.start.period('year').offset(-1)
-
-        sali = simulation.calculate_add('sali', previous_year)
-        rstnet = simulation.calculate('rstnet', previous_year)
-        pensions_alimentaires_percues = simulation.calculate('pensions_alimentaires_percues', previous_year)
-        pensions_alimentaires_versees_individu = simulation.calculate('pensions_alimentaires_versees_individu', previous_year)
-
-        aah = simulation.calculate('aah', previous_year)
-        indemnites_stage = simulation.calculate('indemnites_stage', previous_year)
-        revenus_stage_formation_pro = simulation.calculate('revenus_stage_formation_pro', previous_year)
-
-        return period, sali + rstnet + pensions_alimentaires_percues -abs(pensions_alimentaires_versees_individu) + aah + indemnites_stage + revenus_stage_formation_pro
-
-
-@reference_formula
-class ass_base_ressources(SimpleFormulaColumn):
-    column = FloatCol
-    label = u"Base de ressources de l'ASS"
-    entity_class = Familles
-
-    def function(self, simulation, period):
-        period = period.start.offset('first-of', 'month').period('month')
-        ass_base_ressources_i_holder = simulation.compute('ass_base_ressources_i', period)
-
-        ass_base_ressources_i = self.split_by_roles(ass_base_ressources_i_holder, roles = [CHEF, PART])
-        return period, ass_base_ressources_i[CHEF] + ass_base_ressources_i[PART]
-
-
-@reference_formula
-=======
->>>>>>> 8f4d9add
 class ass(SimpleFormulaColumn):
     column = FloatCol
     label = u"Montant de l'ASS pour une famille"
@@ -152,28 +93,6 @@
 
 
 @reference_formula
-class ass_base_ressources_i(SimpleFormulaColumn):
-    column = FloatCol
-    label = u"Base de ressources individuelle de l'ASS"
-    entity_class = Individus
-
-    def function(self, simulation, period):
-        period = period.start.offset('first-of', 'month').period('month')
-        previous_year = period.start.period('year').offset(-1)
-
-        salaire_net = simulation.calculate_add('salaire_net', previous_year)
-        rstnet = simulation.calculate('rstnet', previous_year)
-        pensions_alimentaires_percues = simulation.calculate('pensions_alimentaires_percues', previous_year)
-        pensions_alimentaires_versees_individu = simulation.calculate('pensions_alimentaires_versees_individu', previous_year)
-
-        aah = simulation.calculate('aah', previous_year)
-        indemnites_stage = simulation.calculate('indemnites_stage', previous_year)
-        revenus_stage_formation_pro = simulation.calculate('revenus_stage_formation_pro', previous_year)
-
-        return period, salaire_net + rstnet + pensions_alimentaires_percues - abs_(pensions_alimentaires_versees_individu) + aah + indemnites_stage + revenus_stage_formation_pro
-
-
-@reference_formula
 class ass_base_ressources(SimpleFormulaColumn):
     column = FloatCol
     label = u"Base de ressources de l'ASS"
@@ -188,6 +107,28 @@
 
 
 @reference_formula
+class ass_base_ressources_i(SimpleFormulaColumn):
+    column = FloatCol
+    label = u"Base de ressources individuelle de l'ASS"
+    entity_class = Individus
+
+    def function(self, simulation, period):
+        period = period.start.offset('first-of', 'month').period('month')
+        previous_year = period.start.period('year').offset(-1)
+
+        sali = simulation.calculate_add('sali', previous_year)
+        rstnet = simulation.calculate('rstnet', previous_year)
+        pensions_alimentaires_percues = simulation.calculate('pensions_alimentaires_percues', previous_year)
+        pensions_alimentaires_versees_individu = simulation.calculate('pensions_alimentaires_versees_individu', previous_year)
+
+        aah = simulation.calculate('aah', previous_year)
+        indemnites_stage = simulation.calculate('indemnites_stage', previous_year)
+        revenus_stage_formation_pro = simulation.calculate('revenus_stage_formation_pro', previous_year)
+
+        return period, sali + rstnet + pensions_alimentaires_percues -abs_(pensions_alimentaires_versees_individu) + aah + indemnites_stage + revenus_stage_formation_pro
+
+
+@reference_formula
 class ass_eligibilite_i(SimpleFormulaColumn):
     column = BoolCol
     label = u"Éligibilité individuelle à l'ASS"
@@ -195,12 +136,12 @@
 
     def function(self, simulation, period):
         period = period.start.offset('first-of', 'month').period('month')
-
+        
         #1 si demandeur d'emploi
-        activite = simulation.calculate('activite', period)
+        activite = simulation.calculate('activite', period) 
 
         #Indique que l'user a travaillé 5 ans au cours des 10 dernieres années.
-        ass_precondition_remplie = simulation.calculate('ass_precondition_remplie', period)
+        ass_precondition_remplie = simulation.calculate('ass_precondition_remplie', period) 
 
         are_perceived_this_month = simulation.calculate('chonet', period)
 
