name: "Coordinatrice"
period: "2014-03"
input_variables:
  allegement_fillon_mode_recouvrement: 1  # "anticipe_regularisation_fin_de_periode"
  assujettie_taxe_salaires: True
  avantages_en_nature_valeur_reelle: 0
  contrat_de_travail: 1  # temps plein
  contrat_de_travail_arrivee: "2013-07-02"
  contrat_de_travail_depart: "2014-12-31"
  contrat_de_travail_duree: 0  # CDI
  effectif_entreprise: 3000
  heures_non_remunerees_volume: 0
  # heures_remunerees_volume: 0
  # exposition_accident: 3
  code_postal_entreprise: "13299"
  nombre_tickets_restaurant: 0
  prevoyance_obligatoire_cadre_taux_employeur: .015  # 1.5% est le minimum
  primes_salaires: 0
  prise_en_charge_employeur_retraite_complementaire: 82.44
  prise_en_charge_employeur_prevoyance_complementaire: 0
  prise_en_charge_employeur_retraite_supplementaire: 0
  # ratio_alternants: 0 pas l'info
  redevable_taxe_apprentissage: 1
  remboursement_transport_base: 0
  salaire_de_base: 1800
  taux_accident_travail: 0.015
  taux_versement_transport: 0
  titre_restaurant_valeur_unitaire: 0
  titre_restaurant_volume: 0
  type_sal: 0  # non cadre
  volume_jours_ijss: 0
output_variables:
  # TODO à inclure dans la décomposition et à finir de coder forfait_social: -3.8 # 47.49 de base
  # TODO à coder taxe_handicapes: 18.40

  # salsuperbrut: 0
  # cotisations_employeur: 0

  # cotisations_employeur_contributives: 0
  ags: -5.4
  agff_employeur: -21.60
  apec_employeur: 0
  arrco_employeur: -82.44
  chomage_employeur: -72
  cotisation_exceptionnelle_temporaire_employeur: 0
  vieillesse_deplafonnee_employeur: -31.5
  vieillesse_plafonnee_employeur: -152.1
  fonds_emploi_hospitalier: 0
  ircantec_employeur: 0
  pension_civile_employeur: 0
  rafp_employeur: 0

  # cotisations_employeur_non_contributives: 0
  allocations_temporaires_invalidite: 0
  accident_du_travail: -27
  famille: -94.5
  mmid_employeur: -230.4
  taxe_salaires: -76.5 - 27.07 - 49.02

  # cotisations_employeur_main_d_oeuvre: 0
  conge_individuel_formation_cdd: 0
  contribution_developpement_apprentissage: -3.24 #avec la taxe d'apprentissage
  contribution_solidarite_autonomie: -5.4
  # contribution_supplementaire_apprentissage: 0 pas dans la fiche
  # fnal: 0  TODO: check
  formation_professionnelle: -28.8
  participation_effort_construction: -8.1
  prevoyance_obligatoire_cadre: 0
  taxe_apprentissage: -9
  versement_transport: 0

  # allegement_fillon: 222.12 TODO: (devrait être 0)
  credit_impot_competitivite_emploi: 0
  tehr: {'2014': 0}
  salaire_de_base: 1800

  # cotisations_salariales: 0

  # cotisations_salariales_contributives: 0
  agff_salarie: -14.4
  agirc_salarie: 0
  apec_salarie: 0
  arrco_salarie: -54.9
  chomage_salarie: -43.2
  cotisation_exceptionnelle_temporaire_salarie: 0
  vielleisse_deplafonnee_salarie: -4.5
<<<<<<< HEAD
  vielleisse_plafonnee_salarie: -122.4
=======
  vieillesse_plafonnee_salarie: -122.4
>>>>>>> 257db445
  ircantec_salarie: 0
  pension_civile_salarie: 0
  rafp_salarie: 0

  # cotisations_salariales_non_contributives: 0
  mmid_salarie: -13.5 # regroupée avec vieillesse dans la fiche de paie
  contribution_exceptionnelle_solidarite: 0
  csgsald: -90.19
  mhsup: 0
  salaire_net: 1405.62

  # salaire imposable
  csgsali: -42.44
  crdssal: -8.84 # Avec la CSG dans la fiche de paie
  hsup: 0
  # sal: 0 pas l'information

  depense_cantine_titre_restaurant_employe: 0

  salaire_net_a_payer: 1405.62<|MERGE_RESOLUTION|>--- conflicted
+++ resolved
@@ -84,11 +84,7 @@
   chomage_salarie: -43.2
   cotisation_exceptionnelle_temporaire_salarie: 0
   vielleisse_deplafonnee_salarie: -4.5
-<<<<<<< HEAD
-  vielleisse_plafonnee_salarie: -122.4
-=======
   vieillesse_plafonnee_salarie: -122.4
->>>>>>> 257db445
   ircantec_salarie: 0
   pension_civile_salarie: 0
   rafp_salarie: 0
