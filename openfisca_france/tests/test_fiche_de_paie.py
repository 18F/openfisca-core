--- conflicted
+++ resolved
@@ -99,7 +99,6 @@
         "error for {} ({}) : should be {} instead of {} ".format(variable, name, monthly_amount, output)
 
 
-
 def test_decomposition(print_decomposition = False):
     from openfisca_core.decompositions import calculate, get_decomposition_json
     import json
@@ -137,11 +136,5 @@
     import logging
     import sys
     logging.basicConfig(level = logging.ERROR, stream = sys.stdout)
-<<<<<<< HEAD
-    from openfisca_france.tests.thesard1_2011_07 import tests
-    simple_check(tests = tests)
-=======
     for arguments in test_check():
-        arguments[0](*arguments[1:])
-#    test_decomposition(print_decomposition = True)
->>>>>>> 7e619a64
+        arguments[0](*arguments[1:])